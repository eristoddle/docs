--- conflicted
+++ resolved
@@ -6,11 +6,7 @@
 keywords: 'security,linode quickstart,getting started'
 license: '[CC BY-ND 3.0](http://creativecommons.org/licenses/by-nd/3.0/us/)'
 alias: ['securing-your-server/']
-<<<<<<< HEAD
-modified: Saturday, October 4th, 2013
-=======
 modified: Monday, October 27, 2014
->>>>>>> 0bb5777f
 modified_by:
   name: Linode
 published: 'Friday, February 17th, 2012'
@@ -210,20 +206,9 @@
         #  Allow all outbound traffic - you can modify this to only allow certain traffic
         -A OUTPUT -j ACCEPT
 
-<<<<<<< HEAD
-        #  Allow incoming Longview connections 
-        -A INPUT -s longview.linode.com -j ACCEPT
-
-        # Allow metrics to be provided Longview
-        -A OUTPUT -d longview.linode.com -j ACCEPT
-
-	    #  Allow all outbound traffic - you can modify this to only allow certain traffic
-	    -A OUTPUT -j ACCEPT
-=======
         #  Allow HTTP and HTTPS connections from anywhere (the normal ports for websites and SSL).
         -A INPUT -p tcp --dport 80 -j ACCEPT
         -A INPUT -p tcp --dport 443 -j ACCEPT
->>>>>>> 0bb5777f
 
         #  Allow SSH connections
         #
@@ -232,7 +217,7 @@
         -A INPUT -p tcp -m state --state NEW --dport 22 -j ACCEPT
 
         #  Allow ping
-        -A INPUT -p icmp -j ACCEPT
+        -A INPUT -p icmp --icmp-type echo-request -j ACCEPT
 
         #  Log iptables denied calls
         -A INPUT -m limit --limit 5/min -j LOG --log-prefix "iptables denied: " --log-level 7
