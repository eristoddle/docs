--- conflicted
+++ resolved
@@ -15,11 +15,7 @@
  - '[IPv6 Subnet Cheat Sheet](http://www.ipv6ve.info/project-definition/ipv6-subnet-cheat-sheet-and-ipv6-cheat-sheet-reference)'
 ---
 
-<<<<<<< HEAD
-Linode provides IPv6 support in all of our data centers, and all Linodes are created with one IPv6 address. By default, IPv6 is enabled on all Linodes and the IPv6 address is acquired via Stateless Address Autoconfiguration (SLAAC). To determine your Linode's IPv6 address, click on the [Remote Access](/docs/networking/remote-access) tab of the Linode's dashboard.
-=======
 Linode provides IPv6 support in all of our data centers, and all Linodes are created with one IPv6 address. By default, IPv6 is enabled on all Linodes and the IPv6 address is acquired via Stateless Address Autoconfiguration (SLAAC). To find your Linode's IPv6 address, click on the [Remote Access](/docs/networking/remote-access) tab of the Linode's dashboard.
->>>>>>> f8c4d691
 
 It is important to note that Linode does not offer private IPv6 address allocations. We have designed our IPv6 accounting so that local IPv6 traffic does not count against your transfer quota and you can use them just like private IPv6 addresses. 
 
@@ -43,21 +39,13 @@
           inet6 ff32:20:2001:db8::/96 scope link
             valid_lft forever preferred_lft forever
 
-<<<<<<< HEAD
-The lines beginning with `inet6` show your IPv6 address block. 
-=======
 The lines beginning with `inet6` show your IPv6 address block.
->>>>>>> f8c4d691
 
 As displayed above, you will have inet6 blocks even if you only have one IPv6 address:
 
  * The first, ending in `global`, is the global IPv6 address which everyone can connect to. 
 
-<<<<<<< HEAD
- * The second, ending in `link`, is your link-local address. An IPv6 link-local address is a unicast address that can be automatically configured on any interface. The link-local is usually in the fe80::/10 range, however to comply with [RFC 3849](https://tools.ietf.org/html/rfc3849), the link-local for the documentation address is in the ff32::/10 range.
-=======
  * The second, ending in `link`, is your link-local address. An IPv6 link-local address is a unicast address that can be automatically configured on any interface. The link-local is usually in the `fe80::/10` range, however to comply with [RFC 3849](https://tools.ietf.org/html/rfc3849), the link-local address for this documentation is in the `ff32::/10` range.
->>>>>>> f8c4d691
 
 If your Linode does not have the correct IPv6 address or an IPv6 address at all, you should verify that you have router advertisements enabled and you have disabled privacy extensions. In order to use Linode's SLAAC, your Linode will need to accept router advertisements. These settings are properly set in our distribution templates by default.
 
@@ -75,11 +63,7 @@
 
 ### IPv6 Neighbor Discovery
 
-<<<<<<< HEAD
-Each /56 or /64 IPv6 address pool is routed to a specific Linode. If you want to use that same address pool across multiple Linodes, you can use neighbor discovery. In order to take advantage of neighbor discovery you must configure your Linode to act as a router by changing the value of `net.ipv6.conf.default.forwarding`. Check your distribution's documentation for information on where to find this setting, as the location varies among different systems.
-=======
 Each /56 or /64 IPv6 address pool is routed to a specific Linode. If you want to use that same address pool across multiple Linodes, you can by using neighbor discovery. In order to take advantage of neighbor discovery you must configure your Linode to act as a router by changing the value of `net.ipv6.conf.default.forwarding`. Check your distribution's documentation for information on where to find this setting, as the location varies between different systems.
->>>>>>> f8c4d691
 
 {: .caution}
 >This creates a single point of failure for your infrastructure. If a Linode set up in this way were to crash, lose networking, or encounter any another disruption in service, your entire IPv6 network will also be interrupted.
@@ -121,7 +105,6 @@
       # IPv6 Address Blocks
       # Add a static block for your default public IPv6 address, and include a directive for its gateway.
 
-<<<<<<< HEAD
       iface eth0 inet6 static
         address 2001:db8:a0b:12f0::1/64
 
@@ -129,20 +112,8 @@
       
       iface eth0 inet6 static
         address 2001:db8:2000:aff0::1/64
-=======
+
       iface eth0 inet6 static
-        address 2001:db8:a0b:12f0::1/64
->>>>>>> f8c4d691
-
-      # Add an additional block for each IPv6 address you need to configure.
-      
-      iface eth0 inet6 static
-<<<<<<< HEAD
-=======
-        address 2001:db8:2000:aff0::1/64
-
-      iface eth0 inet6 static
->>>>>>> f8c4d691
         address 2001:db8:2000:aff0::2/64
       ~~~
 
@@ -153,11 +124,7 @@
 
     {: .file}
     /etc/sysctl.conf
-<<<<<<< HEAD
-    : ~~~
-=======
     : ~~~ conf
->>>>>>> f8c4d691
       # Uncomment the next line to enable packet forwarding for IPv6
       #  Enabling this option disables Stateless Address Autoconfiguration
       #  based on Router Advertisements for this host
@@ -166,11 +133,7 @@
 
     For addresses within a /116 pool, the above change is not necessary as routing will be automatically configured. Addresses in a /116 pool are routed to other Linodes on your account within the same datacenter.
 
-<<<<<<< HEAD
-3.  Restart networking. This command should be performed in [Lish](/docs/networking/using-the-linode-shell-lish), as it will terminate an SSH connection.
-=======
 3.  Restart networking. This command should be performed in [Lish](/docs/networking/using-the-linode-shell-lish), as it may terminate an SSH connection.
->>>>>>> f8c4d691
 
         ifdown -a && ifup -a
 
@@ -280,36 +243,6 @@
 
         netctl enable ethernet-static
 
-<<<<<<< HEAD
-### Arch Linux/Fedora 21 (systemd-networkd)
-
-If you are using `systemd-networkd` on Arch Linux or Fedora 21, you can statically configure IPv6 pools by editing `/etc/systemd/network/50-static.network`.
-
-1.  Set up [Static IP Networking](/docs/networking/linux-static-ip-configuration/#arch-linux--fedora-21) for your IPv4 address.
-
-2.  Edit your current static IP networking configuration to allow for your IPv6 addresses. You will need to include your default IPv6 address as well.
-
-    {: .file }
-    /etc/systemd/network/50-static.network
-    :   ~~~
-        [Match]
-        Name=eth0
-
-        [Network]
-        Address=198.51.100.2/24
-        Address=192.168.133.234/17
-        Gateway=198.51.100.1
-        Address=2001:db8:2000:aff0::/32
-        Address=2001:db8:2000:aff0::1/32
-        Address=2001:db8:2000:aff0::2/32
-        ~~~
-
-3.  Restart `systemd-networkd`
-
-        systemctl restart systemd-networkd
-
-=======
->>>>>>> ffc94ca246c064429d386c4cf76bef32027f74fa
 ### Gentoo
 
 The configuration of additional IPv6 addresses in Gentoo is simple. Append the IPv6 addresses and netmask you want to the `config_eth0` line in `/etc/conf.d/net`. The list itself is a space separated list.
