--- conflicted
+++ resolved
@@ -15,11 +15,7 @@
 
 Computer networks, including Linode's, frequently use [DHCP](https://en.wikipedia.org/wiki/Dynamic_Host_Configuration_Protocol) to provide IP addresses, routing and DNS information to systems which join the network. DHCP can only assign one IP address per DHCP lease request.
 
-<<<<<<< HEAD
-Additional IPs for your Linode can be assigned using either [Network Helper](/docs/platform/network-helper) to automatically create a static network, or manual configuration by following this guide. Be aware that errors in network configurations may disconnect SSH sessions, so it is advised that you use the [Linode Shell (LISH)](/docs/networking/using-the-linode-shell-lish) when making such changes.
-=======
-Additional IP addresses can be assigned either by using [Network Helper](/docs/platform/network-helper) to automatically create a static networking configuration, or by configuring manually using the steps in this guide. Be aware that errors in network configurations may disconnect SSH sessions, so it is advised that you use the [Linode Shell (LISH)](/docs/networking/using-the-linode-shell-lish) when making such changes.
->>>>>>> a891c687
+Additional IP addresses can be assigned using either [Network Helper](/docs/platform/network-helper) to automatically create a static network, or manual configuration by following this guide. Be aware that errors in network configurations may disconnect SSH sessions, so it is advised that you use the [Linode Shell (LISH)](/docs/networking/using-the-linode-shell-lish) when making such changes.
 
 
 ## General Network Configuration
@@ -28,13 +24,7 @@
 
 [![Linode Manager / Remote Access](/docs/assets/1711-remote_access_ips_small.png)](/docs/assets/1710-remote_access_ips.png)
 
-<<<<<<< HEAD
 Keep this information handy, because you'll need it as you configure your Linode's network settings. Bear in mind that each Linode has only one virtual ethernet interface, *eth0*. Most outbound connections will still originate from the IP assigned to *eth0*, but if you need server daemons to bind to a particular IP address, you'll need to specify the correct IP in their configuration files.
-=======
-Keep this information handy, because you'll need it as you configure your Linode's network settings. Since Linodes only have one virtual ethernet interface (**eth0**), you'll need to assign additional IPs to aliases on that interface (for example, **eth0:1**, **etho0:2**, etc.).
-
-Most outbound connections will still originate from the IP assigned to the **eth0** interface. If you need server daemons to bind to a particular IP address, specify the correct IP in their configuration files.
->>>>>>> a891c687
 
 
 ## Hostname and FQDN Settings
@@ -55,13 +45,8 @@
   ~~~
 
 *   **domain**: Sets the system's short hostname. The *search* domain also defaults to this domain as well since one is not explicity specified in the file.
-<<<<<<< HEAD
 *   **nameserver**: The IPv4 or IPv6 address of a DNS resolver from the Linode Manager you wish your system to use. You can specify as many nameservers as you like and use resolvers other than Linode's if you choose.
 *   **options rotate**: The *rotate* option spreads DNS queries among the listed nameservers instead of always using the first available. This is useful in case any one DNS resolver experiences an outage.
-=======
-*   **nameserver**: The IPv4 or IPv6 address of those DNS resolvers from the Linode Manager. You can specify as many nameservers as you like and use resolvers other than Linode's if you choose.
-*   **options rotate**: The *rotate* option spreads DNS queries among the listed nameservers instead of always using the first available This option is useful in case any one DNS resolver experiences an outage.
->>>>>>> a891c687
 
 For more info on `resolv.conf`, see [its manual page](http://linux.die.net/man/5/resolv.conf).
 
@@ -222,7 +207,7 @@
 
 ## Disable Network Helper
 
-When assigning static IP addresses, [Network Helper](/docs/platform/network-helper) (not to be confused with [NetworkManager](https://access.redhat.com/documentation/en-US/Red_Hat_Enterprise_Linux/6/html/Deployment_Guide/ch-NetworkManager.html)) should be disabled to avoid overwriting your `interfaces` file in the future.
+When assigning static IP addresses, [Network Helper](/docs/platform/network-helper) (not to be confused with [NetworkManager](https://access.redhat.com/documentation/en-US/Red_Hat_Enterprise_Linux/6/html/Deployment_Guide/ch-NetworkManager.html)) should be disabled to avoid it overwriting your `interfaces` file in the future.
 
 1.  From the Linode Manager's **Dashboard**, choose **Edit** for the desired configuration profile.
 
