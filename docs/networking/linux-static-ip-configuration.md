---
author:
  name: Linode
  email: docs@linode.com
description: 'Computer networks frequently use DHCP to assign IP addresses, routing and DNS information to systems which join the network. Additional IPs can be assigned to virtual network interfaces for a fully static IP address configuration, including multiple static addresses.'
keywords: 'multiple ip addresses,linux static ip,change ip address,network configuration,dns,DHCP'
license: '[CC BY-ND 4.0](https://creativecommons.org/licenses/by-nd/4.0)'
alias: ['networking/configuring-static-ip-interfaces/']
modified: Tuesday, December 6th, 2016
modified_by:
  name: Linode
published: 'Thursday, July 20th, 2014'
title: Linux Static IP Configuration
---

<<<<<<< HEAD
Network configurations are generally assigned to a networked device in one of two methods, either by [DHCP](https://en.wikipedia.org/wiki/Dynamic_Host_Configuration_Protocol) or static assignments. These terms (and others) are often used when discussing IP addresses. In addition to IP addresses, a basic static configuration usually needs DNS resolvers and routing too.

=======
Network configurations are generally assigned to a networked device in one of two methods, either by [DHCP](https://en.wikipedia.org/wiki/Dynamic_Host_Configuration_Protocol) or static assignment. These terms (and others) are often used when discussing IP addresses. In addition to IP addresses, a basic static configuration usually needs DNS resolvers and routing, too.
>>>>>>> 973ce127

Upon a Linode's creation, an IPv4 address is selected from a pool of available addresses from the datacenter in which your Linode is hosted. Our [Network Helper](/docs/platform/network-helper) is *enabled* by default for new Linodes. This means that when you deploy a Linux distribution to your Linode and boot it, the host system detects which distro was selected and modifies the [network configuration files](/docs/platform/network-helper#what-files-are-affected) in the disk image to statically configure the Linode's IPv4 addresses, routing, and DNS. Your Linode's default IPv6 address will be assigned via [SLAAC](https://en.wikipedia.org/wiki/IPv6_address#Stateless_address_autoconfiguration), but additional IPv6 addresses can be added [manually](docs/networking/native-ipv6-networking).

<<<<<<< HEAD
If Network Helper is *disabled* (or if your Linode was created before Network Helper became default), a Linode will be assigned its IPv4 network configuration by DHCP from the datacenter's networking hardware. One limitation of DHCP is that it can only assign one IP address per DHCP lease request. If you want additional IPs for your Linode, static addressing must be used.

Due to the limited availability of IPv4 addresses, additional v4 addresses for your Linode must be requested by [contacting support](/docs/support) with a technical justification. Once approved, v4 addresses can be added through the Remote Access tab of the Linode Manager. [Additional IPv6 addresses](/docs/networking/native-ipv6-networking#additional-ipv6-addresses) are also available by submitting a support ticket.

=======
If Network Helper is *disabled* (or if your Linode was created before Network Helper became default), your Linode will be assigned its IPv4 network configuration by DHCP from the datacenter's networking hardware. One limitation of DHCP is that it can only assign one IP address per DHCP lease request. If you want additional IPs for your Linode, you must use static addressing.

Due to the limited availability of IPv4 addresses, additional public IPv4 addresses for your Linode must be requested by [contacting support](/docs/support) with a technical justification. Once approved, IPv4 addresses can be added through the Remote Access tab of the Linode Manager. [Additional IPv6 addresses](/docs/networking/native-ipv6-networking#additional-ipv6-addresses) are also available by submitting a support ticket.
>>>>>>> 973ce127

Instead of using [Network Helper](/docs/platform/network-helper) for static addressing, you can manually configure it within your Linux distribution. This alternative method will be the focus of this guide. **Be aware that errors in network configurations can disconnect SSH sessions**, so we recommend you use the [Linode Shell (Lish)](/docs/networking/using-the-linode-shell-lish) when making the changes below.

## General Network Configuration

Log in to the [Linode Manager](https://manager.linode.com/) and go to the **Remote Access** tab. From there, you will see your Linode's:

*   IPv4 and IPv6 addresses (both private and public)
*   [Netmask](https://en.wikipedia.org/wiki/Subnetwork)
*   Default IPv4 gateway
*   DNS resolvers

Keep this information handy because you'll need it as you configure your Linode's network settings.

[![Linode Manager / Remote Access](/docs/assets/1711-remote_access_ips_small.png)](/docs/assets/1710-remote_access_ips.png)

{: .note}
>
>Each Linode has only one virtual ethernet interface, *eth0*. Most outbound connections will still originate from the IP assigned to *eth0*, but if you need server daemons to bind to a particular IP address, you'll need to specify the correct IP in their configuration files.

## Static Network Configuration

**Addressing**

The different IP blocks available to your Linode are:

*   Public IPv4 - /24
*   Private IPv4 - /17
*   IPv6 - /64

{: .note}
>
>Some Linux distributions determine their [netmask](https://en.wikipedia.org/wiki/Subnetwork) based on the assigned IP address block.

**Gateway**

Although your Linode may have multiple IP addresses assigned using virtual interfaces, you should only specify a default gateway for *one* interface. The gateway should be on the same network as the desired IP address. For example, if you have the interface `eth0:3` assigned to the address `198.51.100.5`, you should use `198.51.100.1` as the gateway.

A default gateway should not be specified for private IP addresses. Additionally, the subnet mask for private IPs should be set to `255.255.128.0`, *not* `255.255.255.0`.

**DNS Resolution**

<<<<<<< HEAD

Your DNS nameservers are listed under the **Remote Access** tab of the Linode Manager (see [the screenshot above](#general-network-configuration)). With a few exceptions, you should not change your Linode's nameservers by editing `/etc/resolv.conf`. Depending on your distribution, `resolv.conf` may be overwritten by a networking tool like Network Manager or `dhclient`. Permanent DNS and resolver configuration options are usually intended to be set elsewhere.
=======
Your DNS nameservers are listed under the **Remote Access** tab of the Linode Manager (see [the screenshot above](#general-network-configuration)). Unless you have a specific reason for doing so, you should not change your Linode's nameservers by editing `/etc/resolv.conf`. Depending on your distribution, `resolv.conf` may be overwritten by a networking tool like Network Manager or `dhclient`. Permanent DNS and resolver configuration options are usually set elsewhere.
>>>>>>> 973ce127

For more info on `resolv.conf`, see [its manual page](http://linux.die.net/man/5/resolv.conf).

{: .caution}
>
>Using the examples below, be sure the IP addresses you enter reflect those shown under the **Remote Access** tab of the Linode Manager.

### Arch

Add the following addressing to the interface's configuration:

{: .file-excerpt }
/etc/systemd/network/05-eth0.network
:   ~~~ conf
    [Match]
    Name=eth0

    [Network]
    Gateway=198.51.100.1

    # Your primary public IP address
    Address=198.51.100.2/24

    # To add a second public IP address:
    Address=198.51.100.3/24

    #To add a private IP address:
    Address=192.168.133.234/17
    ~~~

Static IP addresses can be configured in several ways in Arch. See the [Static IP Address](https://wiki.archlinux.org/index.php/Network_Configuration#Static_IP_address) section of Arch's Network Configuration Wiki page for other options such as using Netctl. Additionally, you can [configure DNS](https://wiki.archlinux.org/index.php/Resolv.conf#Preserve_DNS_settings) several other ways without modifying `resolv.conf`.

### CentOS 7 / Fedora 22+

The default ethernet interface file is located at `/etc/sysconfig/network-scripts/ifcfg-eth0`. You can configure a static IP address by adding or editing the following lines, substituting your own Linode's IP addresses, gateways, and DNS resolvers:

{: .file-excerpt }
/etc/sysconfig/network-scripts/ifcfg-eth0
:   ~~~ conf
    DEVICE="eth0"
    BOOTPROTO="static"
    ONBOOT="yes"
    IPV6INIT="yes"
    IPV6_AUTOCONF="yes"
    NM_CONTROLLED="no"
    PEERDNS="no"

    GATEWAY=198.51.100.1

    # Your primary public IP address
    # The netmask is taken from the PREFIX (where 24 is a public IP, 17 is a private IP)
    IPADDR0=198.51.100.5
    PREFIX0="24"

    # To add a second public IP address:
    IPADDR1=198.51.100.10
    PREFIX1="24"

    # To add a private IP address:
    IPADDR2=192.0.2.6
    PREFIX2="17"

    DOMAIN=members.linode.com

    DNS1=203.0.113.1
    DNS2=203.0.113.2
    DNS3=203.0.113.3
    ~~~

To load your changes, restart the network service:

    sudo systemctl restart network

{: .note}
> CentOS 7 and recent versions of Fedora also include NetworkManager, which uses tools such as `nmtui` and `nmcli` to modify and create network configuration files. However, using the method above to make the necessary modifications is more straightforward.

### CentOS 6

Like in CentOS 7, you can simply edit the ethernet interface file to configure a static IP address:

{: .file-excerpt }
/etc/sysconfig/network-scripts/ifcfg-eth0
:   ~~~ conf
    BOOTPROTO=none
    PEERDNS=no

    # Your primary static public IP address.
    IPADDR0=198.51.100.5
    PREFIX0=24
    GATEWAY=198.51.100.1
    DOMAIN=members.linode.com
    DNS1=203.0.113.1
    DNS2=203.0.113.2
    DNS3=203.0.113.3
    ~~~

To add the option to rotate DNS providers, create a `dhclient` script:

{: .file }
/etc/dhcp/dhclient.d/rotate.sh
:   ~~~ conf
    rotate_config() {
        echo "options rotate" >> /etc/resolv.conf
    }

    rotate_restore() {
        :
    }
    ~~~

For multiple static IP addresses, additional IPs are assigned to an alias you create for *eth0*. To use this alias, an additional file must be created. For example, an `eth0:1` file must be created for the *eth0:1* interface alias, `eth0:2` for *eth0:2*, etc.

{: .file }
/etc/sysconfig/network-scripts/ifcfg-eth0:1
:   ~~~ conf
    # Add a second static public IP address.
    DEVICE=eth0:1
    IPADDR=198.51.100.10
    ~~~

To put these changes into effect, restart your networking service:

    sudo service network restart

For more information on the options available to interface files, see `man ifcfg` and [Fedora's documentation](https://docs.fedoraproject.org/en-US/Fedora/23/html/Networking_Guide/sec-Using_the_Command_Line_Interface.html) and the file `/usr/share/doc/initscripts-*/sysconfig.txt` on CentOS and Fedora installations.

### Debian

Add the following to the interface configuration file:

{: .file-excerpt }
/etc/network/interfaces
:   ~~~ conf
    . . .

    # Your primary public IP address.
    auto eth0
    iface eth0 inet static
        address 198.51.100.5/24
        gateway 198.51.100.1

    # To add a second public IP address:
    iface eth0 inet static
        address 198.51.100.10/24

    # To add a private IP address:
    iface eth0 inet static
        address 192.0.2.6/17
    ~~~

To enable name resolution, populate `resolv.conf` with your DNS IP addresses and resolv.conf options ([see man 5 resolv.conf](https://linux.die.net/man/5/resolv.conf)). The `domain`, `search` and `options` lines aren't necessary, but useful to have.

{: .file }
/etc/resolv.conf
:   ~~~ conf

    nameserver 203.0.113.1
    nameserver 203.0.113.2
    nameserver 203.0.113.3
    domain members.linode.com
    search members.linode.com
    options rotate
    ~~~

By default, Debian doesn't include Network Manager or resolvconf to manage `/etc/resolv.conf`. In this situation, it's all right to edit `resolv.conf` because nothing will overwrite your changes on a reboot or restart of networking services. Also be aware that resolv.conf can only use up to three `nameserver` entries.

To get name resolution working, populate `resolv.conf` with your DNS IP addresses and resolv.conf options ([see man 5 resolv.conf](https://linux.die.net/man/5/resolv.conf)). The `domain`, `search` and `options` lines aren't necessary, but useful to have.

{: .file }
/etc/resolv.conf
:   ~~~ conf

    nameserver 203.0.113.1
    nameserver 203.0.113.2
    nameserver 203.0.113.3
    domain members.linode.com
    search members.linode.com
    options rotate
    ~~~

Linode offers a minimal Debian installation which doesn't include Network Manager or resolvconf to manage /etc/resolv.conf. In this situation, it's alright to directly edit resolv.conf because nothing will overwrite your changes on a reboot or restart of networking services. Also be aware that resolv.conf can only use up to three `nameserver` entries.

### Gentoo

Networking in Gentoo uses the `netifrc` utility. Addresses are specified in the `config_eth0` line and separated by spaces. The gateway is defined in the `routes_eth0` line.

{: .file-excerpt }
/etc/conf.d/net
:   ~~~ conf
    config_eth0="198.51.100.5/24 198.51.100.10/24 192.0.2.6/17"
    routes_eth0="default via 198.51.100.1"
    . . .
    ~~~

### OpenSUSE

1.  Modify the interface's config file:

    {: .file-excerpt }
    /etc/sysconfig/network/ifcfg-eth0
    : ~~~ conf
      BOOTPROTO=static

      . . .

      # Your primary public IP address.
      IPADDR=198.51.100.5/24
      GATEWAY=198.51.100.1

      # Add a second public IP address:
      IPADDR1=198.51.100.10/24
      LABEL1=1

      # Add a private IP address:
      IPADDR2=192.0.2.6/17
      LABEL2=2
      ~~~

2.  You will also need to add your gateway to the network routes file:

    {: .file }
    /etc/sysconfig/network/routes
    : ~~~
      # Destination   Gateway                 Netmask                 Device
      default         198.51.100.1            -                       eth0
      ~~~

3.  Edit each line to add DNS and domain information for netconfig. Netconfig uses this info to modify `resolv.conf`:

    {: .file-excerpt }
    /etc/sysconfig/network/config
    : ~~~
    . . .
    NETCONFIG_DNS_STATIC_SERVERS="203.0.113.1 203.0.113.2 203.0.113.3"
    . . .
    NETCONFIG_DNS_STATIC_SEARCHLIST="members.linode.com"
    . . .
    NETCONFIG_DNS_RESOLVER_OPTIONS="rotate"
      ~~~

### Ubuntu

<<<<<<< HEAD
Add the following to the interface's configuration file. 
=======
Add the following to the interface's configuration file:
>>>>>>> 973ce127

{: .file-excerpt }
/etc/network/interfaces
:   ~~~ conf
    . . .

    # Your primary public IP address.
    auto eth0
    iface eth0 inet static
        address 198.51.100.5/24
        gateway 198.51.100.1
        dns-nameservers 203.0.113.1 203.0.113.2 203.0.113.3
        dns-search members.linode.com
        dns-options rotate

    # To add a second public IP address:
    iface eth0 inet static
        address 198.51.100.10/24

    # To add a private IP address:
    iface eth0 inet static
        address 192.0.2.6/17
    ~~~

<<<<<<< HEAD
Ubuntu incldes [resolvconf](http://packages.ubuntu.com/xenial/resolvconf) in its minimal installation, a small application which manages `/etc/resolv.conf`. Therefore, you do not want to edit `resolv.conf` directly. Instead, the DNS IP addresses and resolv.conf options need to be added to the interfaces file as shown above.

Note that static and dynamic addressing cannot be combined in Debian and Ubuntu systems. In order to statically configure additional IP addresses, you must also statically configure your default IP address.

=======
Ubuntu includes [resolvconf](http://packages.ubuntu.com/xenial/resolvconf) in its base installation, a small application that manages the content of `/etc/resolv.conf`. Therefore, you should not edit `resolv.conf` directly. Instead, the DNS IP addresses and resolv.conf options need to be added to the interfaces file as shown above.

If you've previously used [Network Helper](/docs/platform/network-helper) to manage your static configuration, you will need to reactivate resolvconf's dynamic update feature to use the setup provided here. You can do so by running:

    dpkg-reconfigure resolvconf

Select **OK** and then **Yes** to apply the change.
>>>>>>> 973ce127

## Disable Network Helper

When you're manually configuring static IP addresses, [Network Helper](/docs/platform/network-helper) should be disabled to keep it from overwriting your interface's configuration file in the future.

1.  From the Linode Manager's **Dashboard**, choose **Edit** for the desired configuration profile.

    [![Linode Manager: Dashboard > Configuration Profile > Edit](/docs/assets/linode-dashboard-hilighted_small.png)](/docs/assets/linode-dashboard-hilighted.png)

2.  Scroll to the **Filesystem/Boot Helpers** section at the bottom of the page. The radio button for **Auto-configure Networking** should be set to **Yes** to indicate Network Helper is enabled. To disable it, select **No** and click **Save Changes**.

    [![Linode Manager: Dashboard > Configuration Profile > Edit](/docs/assets/network-helper-hilighted_small.png)](/docs/assets/network-helper-hilighted.png)

## Reboot Your Linode

It's best to reboot your Linode from the dashboard of the Linode Manager, rather than using `ifconfig` or an init system to restart the interfaces or a distro's network services. Rebooting ensures that the new settings take effect without issues and that the networking services reliably start in full on boot.

## Test Connectivity

1.  Log into your Linode via SSH.

2.  Confirm that your `/etc/resolv.conf` exists and its correct.

3.  Ping each default IPv4 gateway listed on the **Remote Access** tab of the Linode Manager and ping a domain to confirm that DNS resolution works:

        ping -c 3 198.51.100.1
        ping -c 3 google.com

    You can subsitute any domain name for `google.com` in the second command.<|MERGE_RESOLUTION|>--- conflicted
+++ resolved
@@ -13,25 +13,13 @@
 title: Linux Static IP Configuration
 ---
 
-<<<<<<< HEAD
-Network configurations are generally assigned to a networked device in one of two methods, either by [DHCP](https://en.wikipedia.org/wiki/Dynamic_Host_Configuration_Protocol) or static assignments. These terms (and others) are often used when discussing IP addresses. In addition to IP addresses, a basic static configuration usually needs DNS resolvers and routing too.
-
-=======
 Network configurations are generally assigned to a networked device in one of two methods, either by [DHCP](https://en.wikipedia.org/wiki/Dynamic_Host_Configuration_Protocol) or static assignment. These terms (and others) are often used when discussing IP addresses. In addition to IP addresses, a basic static configuration usually needs DNS resolvers and routing, too.
->>>>>>> 973ce127
 
 Upon a Linode's creation, an IPv4 address is selected from a pool of available addresses from the datacenter in which your Linode is hosted. Our [Network Helper](/docs/platform/network-helper) is *enabled* by default for new Linodes. This means that when you deploy a Linux distribution to your Linode and boot it, the host system detects which distro was selected and modifies the [network configuration files](/docs/platform/network-helper#what-files-are-affected) in the disk image to statically configure the Linode's IPv4 addresses, routing, and DNS. Your Linode's default IPv6 address will be assigned via [SLAAC](https://en.wikipedia.org/wiki/IPv6_address#Stateless_address_autoconfiguration), but additional IPv6 addresses can be added [manually](docs/networking/native-ipv6-networking).
 
-<<<<<<< HEAD
-If Network Helper is *disabled* (or if your Linode was created before Network Helper became default), a Linode will be assigned its IPv4 network configuration by DHCP from the datacenter's networking hardware. One limitation of DHCP is that it can only assign one IP address per DHCP lease request. If you want additional IPs for your Linode, static addressing must be used.
-
-Due to the limited availability of IPv4 addresses, additional v4 addresses for your Linode must be requested by [contacting support](/docs/support) with a technical justification. Once approved, v4 addresses can be added through the Remote Access tab of the Linode Manager. [Additional IPv6 addresses](/docs/networking/native-ipv6-networking#additional-ipv6-addresses) are also available by submitting a support ticket.
-
-=======
 If Network Helper is *disabled* (or if your Linode was created before Network Helper became default), your Linode will be assigned its IPv4 network configuration by DHCP from the datacenter's networking hardware. One limitation of DHCP is that it can only assign one IP address per DHCP lease request. If you want additional IPs for your Linode, you must use static addressing.
 
 Due to the limited availability of IPv4 addresses, additional public IPv4 addresses for your Linode must be requested by [contacting support](/docs/support) with a technical justification. Once approved, IPv4 addresses can be added through the Remote Access tab of the Linode Manager. [Additional IPv6 addresses](/docs/networking/native-ipv6-networking#additional-ipv6-addresses) are also available by submitting a support ticket.
->>>>>>> 973ce127
 
 Instead of using [Network Helper](/docs/platform/network-helper) for static addressing, you can manually configure it within your Linux distribution. This alternative method will be the focus of this guide. **Be aware that errors in network configurations can disconnect SSH sessions**, so we recommend you use the [Linode Shell (Lish)](/docs/networking/using-the-linode-shell-lish) when making the changes below.
 
@@ -74,12 +62,7 @@
 
 **DNS Resolution**
 
-<<<<<<< HEAD
-
-Your DNS nameservers are listed under the **Remote Access** tab of the Linode Manager (see [the screenshot above](#general-network-configuration)). With a few exceptions, you should not change your Linode's nameservers by editing `/etc/resolv.conf`. Depending on your distribution, `resolv.conf` may be overwritten by a networking tool like Network Manager or `dhclient`. Permanent DNS and resolver configuration options are usually intended to be set elsewhere.
-=======
 Your DNS nameservers are listed under the **Remote Access** tab of the Linode Manager (see [the screenshot above](#general-network-configuration)). Unless you have a specific reason for doing so, you should not change your Linode's nameservers by editing `/etc/resolv.conf`. Depending on your distribution, `resolv.conf` may be overwritten by a networking tool like Network Manager or `dhclient`. Permanent DNS and resolver configuration options are usually set elsewhere.
->>>>>>> 973ce127
 
 For more info on `resolv.conf`, see [its manual page](http://linux.die.net/man/5/resolv.conf).
 
@@ -246,22 +229,6 @@
 
 By default, Debian doesn't include Network Manager or resolvconf to manage `/etc/resolv.conf`. In this situation, it's all right to edit `resolv.conf` because nothing will overwrite your changes on a reboot or restart of networking services. Also be aware that resolv.conf can only use up to three `nameserver` entries.
 
-To get name resolution working, populate `resolv.conf` with your DNS IP addresses and resolv.conf options ([see man 5 resolv.conf](https://linux.die.net/man/5/resolv.conf)). The `domain`, `search` and `options` lines aren't necessary, but useful to have.
-
-{: .file }
-/etc/resolv.conf
-:   ~~~ conf
-
-    nameserver 203.0.113.1
-    nameserver 203.0.113.2
-    nameserver 203.0.113.3
-    domain members.linode.com
-    search members.linode.com
-    options rotate
-    ~~~
-
-Linode offers a minimal Debian installation which doesn't include Network Manager or resolvconf to manage /etc/resolv.conf. In this situation, it's alright to directly edit resolv.conf because nothing will overwrite your changes on a reboot or restart of networking services. Also be aware that resolv.conf can only use up to three `nameserver` entries.
-
 ### Gentoo
 
 Networking in Gentoo uses the `netifrc` utility. Addresses are specified in the `config_eth0` line and separated by spaces. The gateway is defined in the `routes_eth0` line.
@@ -322,11 +289,7 @@
 
 ### Ubuntu
 
-<<<<<<< HEAD
-Add the following to the interface's configuration file. 
-=======
 Add the following to the interface's configuration file:
->>>>>>> 973ce127
 
 {: .file-excerpt }
 /etc/network/interfaces
@@ -351,12 +314,6 @@
         address 192.0.2.6/17
     ~~~
 
-<<<<<<< HEAD
-Ubuntu incldes [resolvconf](http://packages.ubuntu.com/xenial/resolvconf) in its minimal installation, a small application which manages `/etc/resolv.conf`. Therefore, you do not want to edit `resolv.conf` directly. Instead, the DNS IP addresses and resolv.conf options need to be added to the interfaces file as shown above.
-
-Note that static and dynamic addressing cannot be combined in Debian and Ubuntu systems. In order to statically configure additional IP addresses, you must also statically configure your default IP address.
-
-=======
 Ubuntu includes [resolvconf](http://packages.ubuntu.com/xenial/resolvconf) in its base installation, a small application that manages the content of `/etc/resolv.conf`. Therefore, you should not edit `resolv.conf` directly. Instead, the DNS IP addresses and resolv.conf options need to be added to the interfaces file as shown above.
 
 If you've previously used [Network Helper](/docs/platform/network-helper) to manage your static configuration, you will need to reactivate resolvconf's dynamic update feature to use the setup provided here. You can do so by running:
@@ -364,7 +321,6 @@
     dpkg-reconfigure resolvconf
 
 Select **OK** and then **Yes** to apply the change.
->>>>>>> 973ce127
 
 ## Disable Network Helper
 
