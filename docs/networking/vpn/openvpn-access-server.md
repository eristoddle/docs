--- conflicted
+++ resolved
@@ -61,19 +61,12 @@
 
 	[![OpenVPN Admin Web Interface.](/docs/assets/openvpn-admin-web-resize.png)](/docs/assets/openvpn-admin-web.png)
 
-<<<<<<< HEAD
 2.  Click the Client Settings link, and ensure that all options besides "Offer server-locked profile" are checked.
 
 	[![OpenVPN Admin Web Interface.](/docs/assets/openvpn-server-profiles.png)](/docs/assets/openvpn-server-profiles.png)
 
 3.  Once the changes to the settings have been saved, you will be prompted to update the running server.
-=======
-2.  Click on **Client Settings**. Under the **Customize Client Web Server UI** section, ensure that all options besides "Offer server-locked profile" are checked.
 
-	[![OpenVPN Admin Web Interface.](/docs/assets/openvpn-server-profiles.png)](/docs/assets/openvpn-server-profiles.png)
-
-3.  Click on **Save Settings**, and you will be prompted to reload the OpenVPN server.
->>>>>>> b38fe727
 
 	[![OpenVPN Admin Web Interface.](/docs/assets/openvpn-update-server-resize.png)](/docs/assets/openvpn-update-server.png)
 
@@ -85,15 +78,10 @@
 >
 > OpenVPN Access Server's free edition is limited to two users.  If you require additional users for your VPN, you can view pricing details and purchase licenses at [OpenVPN's Website](https://openvpn.net/index.php/access-server/pricing.html)
 
-<<<<<<< HEAD
-1.  From the OpenVPN Access Server admin web interface, click the User Permissions link.
 
-2.  Enter the new username that you wish to add in the "New Username" field at the bottom of the list.
-=======
 1.  From the OpenVPN Access Server admin web interface, click the User Permissions link under **User Management**.
 
 2.  Enter the new username that you wish to add in the `New Username` field at the bottom fo the list.
->>>>>>> b38fe727
 
 	[![OpenVPN Admin User Interface.](/docs/assets/openvpn-user-management-resize.png)](/docs/assets/openvpn-user-management.png)
 
