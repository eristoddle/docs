--- conflicted
+++ resolved
@@ -97,16 +97,6 @@
 
         SHOW MASTER STATUS;
 
-<<<<<<< HEAD
-        +------------------+----------+--------------+------------------+
-        | File             | Position | Binlog_Do_DB | Binlog_Ignore_DB |
-        +------------------+----------+--------------+------------------+
-        | mysql-bin.000003 | 107      |              |                  |
-        +------------------+----------+--------------+------------------+
-        1 row in set (0.00 sec)
-
-2.  On Server 2, enter the following at the MySQL prompt to set up the slave functionality for that database.  Replace x.x.x.x with the private IP from Server 1, and replace the file and position values captured in the last step under master_log_file and master_log_pos with those captured in the previous step.
-=======
     Take note of the file and position values that are displayed:
 
         mysql> SHOW MASTER STATUS;
@@ -117,14 +107,7 @@
         +------------------+----------+--------------+------------------+
         1 row in set (0.00 sec)
 
-2.  On Server 2, at the MySQL prompt set up the slave functionality for that database.  Replace:
->>>>>>> ff4742bf
-
-     - `x.x.x.x` with the private IP from Server 1, 
-     - The value for `master_log_file` with the file value from the previous step.
-     - The value for  `master_log_pos` with the position value.
-
-     The commands are:
+2.  On Server 2, at the MySQL prompt set up the slave functionality for that database.  Replace`x.x.x.x` with the private IP from Server 1, the value for `master_log_file` with the file value from the previous step, and the value for `master_log_pos` with the position value.
 
         SLAVE STOP;
         CHANGE MASTER TO master_host='x.x.x.x', master_port=3306, master_user='replication', master_password='password', master_log_file='mysql-bin.000001', master_log_pos=106;
