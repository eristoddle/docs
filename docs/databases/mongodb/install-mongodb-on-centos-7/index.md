--- conflicted
+++ resolved
@@ -11,15 +11,9 @@
 published: 2016-12-30
 title: 'Install MongoDB on CentOS 7'
 external_resources:
-<<<<<<< HEAD
  - '[Official MongoDB Documentation](https://docs.mongodb.com/manual/)'
  - '[MongoDB Project](https://www.mongodb.com/)'
  - '[Language-Specific MongoDB Drivers](https://docs.mongodb.com/ecosystem/drivers/)'
-=======
- - '[Official MongoDB Documentation](https://docs.mongodb.org/v4.0/)'
- - '[MongoDB Project](http://www.mongodb.org/)'
- - '[Language-Specific MongoDB Drivers](http://docs.mongodb.org/ecosystem/drivers/)'
->>>>>>> 7b13029f
 ---
 
 In this MongoDB tutorial, we explain how to install the database on CentOS 7, and then provide a short guide on some basic features and functions.
@@ -48,7 +42,6 @@
 
 ## Add the MongoDB Repository
 
-<<<<<<< HEAD
 The most current stable version of MongoDB is 4.2 and, as of this writing, the default CentOS 7 repository does not contain a package for it. Instead, we'll need to use the MongoDB repository.
 
 Create a new file, `/etc/yum.repos.d/mongodb-org-4.2.repo`, so that you can install the latest release using `yum`. Add the following contents to the file:
@@ -60,19 +53,6 @@
 gpgcheck=1
 enabled=1
 gpgkey=https://www.mongodb.org/static/pgp/server-4.2.asc
-=======
-The most current stable version of MongoDB is 4.0 and, as of this writing, the default CentOS 7 repository does not contain a package for it. Instead, we'll need to use the MongoDB repository.
-
-Create a new file, `/etc/yum.repos.d/mongodb-org-4.0.repo`, so that you can install the latest release using `yum`. Add the following contents to the file:
-
-{{< file "/etc/yum.repos.d/mongodb-org-4.0.repo" >}}
-[mongodb-org-4.0]
-name=MongoDB Repository
-baseurl=https://repo.mongodb.org/yum/redhat/$releasever/mongodb-org/4.0/x86_64/
-gpgcheck=1
-enabled=1
-gpgkey=https://www.mongodb.org/static/pgp/server-4.0.asc
->>>>>>> 7b13029f
 
 {{< /file >}}
 
@@ -133,11 +113,7 @@
     echo "mongod     soft    nofiles   64000" >> /etc/security/limits.conf
     echo "mongod     soft    nproc     64000" >> /etc/security/limits.conf
 
-<<<<<<< HEAD
 These are the [recommended](https://docs.mongodb.com/manual/reference/ulimit/#recommended-ulimit-settings) settings, but you may need to adjust them depending upon your individual usage. See the [MongoDB Documentation](https://docs.mongodb.com/manual/reference/ulimit/) for more information.
-=======
-These are the [recommended](https://docs.mongodb.com/v4.0/reference/ulimit/#recommended-ulimit-settings) settings, but you may need to adjust them depending upon your individual usage. See the [MongoDB Documentation](https://docs.mongodb.com/v4.0/reference/ulimit/) for more information.
->>>>>>> 7b13029f
 
 ## Start and Stop MongoDB
 
@@ -207,11 +183,8 @@
 
         quit()
 
-<<<<<<< HEAD
 For more information on access control and user management, as well as other tips on securing your databases, refer to the [MongoDB Security Documentation](https://docs.mongodb.com/manual/security).
-=======
-For more information on access control and user management, as well as other tips on securing your databases, refer to the [MongoDB Security Documentation](https://docs.mongodb.org/v4.0/security).
->>>>>>> 7b13029f
+
 
 ## Manage Data and Collections
 
@@ -233,11 +206,7 @@
 
         db.createCollection("exampleCollection", {capped: false})
 
-<<<<<<< HEAD
     If you're not familiar with MongoDB terminology, you can think of a collection as analogous to a table in a relational database management system. For more information on creating new collections, see the MongoDB documentation on the [db.createCollection() method](https://docs.mongodb.com/manual/reference/method/db.createCollection/).
-=======
-    If you're not familiar with MongoDB terminology, you can think of a collection as analogous to a table in a relational database management system. For more information on creating new collections, see the MongoDB documentation on the [db.createCollection() method](https://docs.mongodb.com/v4.0/reference/method/db.createCollection/).
->>>>>>> 7b13029f
 
     {{< note >}}
 Collection names should not include certain punctuation such as hyphens. However, exceptions may not be raised until you attempt to use or modify the collection. For more information, refer to MongoDB's [naming restrictions](https://docs.mongodb.com/manual/reference/limits/#naming-restrictions).
