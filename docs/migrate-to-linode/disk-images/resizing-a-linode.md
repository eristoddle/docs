--- conflicted
+++ resolved
@@ -6,7 +6,7 @@
 keywords: 'upgrading,resizing'
 license: '[CC BY-ND 4.0](https://creativecommons.org/licenses/by-nd/4.0)'
 alias: ['resizing/']
-modified: Tuesday, February 14th, 2017
+modified: Thursday, March 2nd, 2017
 modified_by:
   name: Linode
 published: 'Tuesday, February 14th, 2017'
@@ -36,19 +36,15 @@
 3.  Select a Linode from the list.
 4.  Click the **Resize** tab. The webpage shown below appears.
 
-<<<<<<< HEAD
-    [![The Linode Manger interface.](/docs/assets/1741-resize1_small.png)](/docs/assets/1742-resize1.png)
-=======
 [![The Linode Manager interface.](/docs/assets/resizing-a-linode-small.png)](/docs/assets/resizing-a-linode.png)
->>>>>>> f9c5cb47
 
 5.  Select a plan.
 6.  Click **Resize this Linode Now**. Your Linode will be powered off and moved to another host. Depending on the size of your Linode, this process can take up to one hour.
 7. (Optional) When the migration completes check your storage allocation meter. If you resized your Linode to a larger plan, you'll have additional un-used storage to allocate to your disks. You may want to add some of this storage to one of your disks if the internal filesystem on it is running low on free space, or just so you can use it in the future.
 
-    In your Dashboard, click the "Edit" link next to the disk you'd like to allocate the extra storage to. Enter a new size in the specified range and click "Save Changes".
+    In your Dashboard, click the **Edit** button next to the disk you'd like to allocate the extra storage to. Enter a new size in the specified range and click **Save Changes**.
 
-    [![Adding storage space to an invidivual disk.](/docs/assets/resize-a-disk.png)](/docs/assets/resize-a-disk.png)
+    ![Adding storage space to an invidivual disk.](/docs/assets/resize-a-disk.png)
 
 8. Once completed, your Linode will still be powered off. From the **Dashboard** tab, click **Boot** to turn it on.
 
