--- conflicted
+++ resolved
@@ -3,24 +3,15 @@
 author:
   name: Linode Community
   email: docs@linode.com
-<<<<<<< HEAD
 description: 'In this tutorial, you'll deploy a Kubernetes cluster using the Linode Kubernetes Engine (LKE) and Terraform.'
 og_description: 'In this tutorial, you'll deploy a Kubernetes cluster using the Linode Kubernetes Engine (LKE) and Terraform.'
-=======
-description: "In this guide you will deploy a Kubernetes cluster using the Linode Kubernetes Engine (LKE) and Terraform. LKE is Linode''s managed Kubernetes service and Terraform is the popular infrastructure as code (IaC) tool. After completing this guide, you will have Terraform configuration files that can be reused to reliably deploy an LKE cluster."
-og_description: "In this guide you will deploy a Kubernetes cluster using the Linode Kubernetes Engine (LKE) and Terraform. LKE is Linode's managed Kubernetes service and Terraform is the popular infrastructure as code (IaC) tool. After completing this guide, you will have Terraform configuration files that can be reused to reliably deploy an LKE cluster."
->>>>>>> ad1a3abc
 keywords: ['kubernetes','terraform','infrastructure as code','container orchestration']
 tags: ["linode platform","kubernetes","automation"]
 license: '[CC BY-ND 4.0](https://creativecommons.org/licenses/by-nd/4.0)'
 published: 2020-05-05
 modified_by:
   name: Linode
-<<<<<<< HEAD
-title: "Deploy a Kubernetes Engine Cluster Using Terraform"
-=======
 title: "How to Deploy an LKE Cluster Using Terraform"
->>>>>>> ad1a3abc
 h1_title: "Deploying a Linode Kubernetes Engine Cluster Using Terraform"
 enable_h1: true
 image: deploy-lke-cluster-with-terraform.png
