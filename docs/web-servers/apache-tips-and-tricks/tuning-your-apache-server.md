---
author:
  name: Elle Krout
  email: ekrout@linode.com
description: Tuning your Apache server to optimize your website.
keywords: 'configuration,apache,web server,resource tuning'
license: '[CC BY-ND 4.0](https://creativecommons.org/licenses/by-nd/4.0)'
alias: ['websites/apache-tips-and-tricks/tuning-your-apache-server/']
modified: Friday, February 27, 2015
modified_by:
  name: Elle Krout
published: 'Friday, February 27, 2015'
title: Tuning Your Apache Server
external_resources:
 - '[Apache Performance Tuning](http://httpd.apache.org/docs/2.2/misc/perf-tuning.html)'
 - '[Apache MPM Common Directives](http://httpd.apache.org/docs/2.2/mod/mpm_common.html)'
 - '[Apache 2.4 Documentation](http://httpd.apache.org/docs/2.4/)'
---

Apache configuration has a major affect on your Linode's performance. The easiest way to increase server performance is to turn off unneeded modules. This guide covers Apache modules, information on which modules to turn off, and other Apache performance tuning options.

![Tuning Your Apache Server](/docs/assets/tuning-your-apache-server.png "Tuning Your Apache Server")

{: .note}
>
>The steps in this guide require root privileges. Be sure to run the steps below as **root** or with the `sudo` prefix. For more information on privileges see our [Users and Groups](/docs/tools-reference/linux-users-and-groups) guide.

##Tools

There are a variety of tools that can assist in determining if you need to alter resource settings, including the [*top* command](/docs/uptime/monitoring/top-htop-iotop) and the load-testing program [Siege](/docs/tools-reference/tools/load-testing-with-siege). Linode's own [Longview](/docs/platform/longview/longview) service can also help in server monitoring. At minimum, familiarize yourself with the RAM and CPU usage of your server. Discover usage statistics with these commands:

	echo [PID]  [MEM]  [PATH] &&  ps aux | awk '{print $2, $4, $11}' | sort -k2rn | head -n 20
	ps -eo pcpu,pid,user,args | sort -k 1 -r | head -20

More specific resources for resource tuning Apache includes Apache `mod_status` and Apache2Buddy.

###Apache mod_status

Apache `mod_status` diplays information related to incoming server connections by generating a detailed status page. View an example of this page at [Apache's own website](http://www.apache.org/server-status).

1.  Open your website's configuration file. This file is located at `/etc/apache2/sites-available/example.com.conf` on Debian/Ubuntu systems or `/etc/httpd/conf.d/vhost.conf` on CentOS/Fedora systems.

2.  Add the following to the `<virtual_hosts>` block:

	{: .file-excerpt}
	/etc/apache2/sites-available/example.com.conf (Debian/Ubuntu)
	/etc/httpd/conf.d/vhost.conf (CentOS/Fedora)
	:	~~~
		<Location /server-status>
	      SetHandler server-status
	      Order Deny,Allow
	      Deny from all
		  Allow from localhost
		</Location>
		~~~

3.  Apache `mod_status` also offers an option called **ExtendedStatus**, which provides additional information about each request made to Apache. To enable **ExtendedStatus** edit your Apache configuration file:

	{: .file-excerpt}
	/etc/apache2/apache2.conf (Debian/Ubuntu)
	/etc/httpd/confd/httpd.conf (CentOS/Fedora)
	:	~~~
		ExtendedStatus On
		~~~

	{: .note}
	>
	>Enabling ExtendedStatus consumes additional system resources.

4.  Restart Apache:

	- 	Debian/Ubuntu:

			systemctl restart apache2

	-	CentOS/Fedora:

			systemctl restart httpd

5.  To view the file generated, download Lynx:

	-	Debian/Ubuntu:

			apt-get install lynx

	- 	Fedora/CentOS:

			yum install lynx

6.  Open the file:

		lynx http://localhost/server-status

###Apache2Buddy

The Apache2Buddy script, similar to MySQLTuner, reviews your Apache setup, and makes suggestions based on your Apache process memory and overall RAM. Although it is a fairly basic program, focusing on the `MaxClients` directive, Apache2Buddy is useful, and can be run through a single command:

<<<<<<< HEAD
	curl -L https://raw.githubusercontent.com/richardforth/apache2buddy/master/apache2buddy.pl | perl
=======
	curl -sL https://raw.githubusercontent.com/richardforth/apache2buddy/master/apache2buddy.pl | perl
>>>>>>> 10091be8

##Multi Processing Modules

{: .note}
>
>Before making any changes to your Apache configuration, be sure to back up the configuration file:
>
>On Debian/Ubuntu:
>
>	cp /etc/apache2/apache2.config ~/apache2.conf.backup
>
>On CentOS/Fedora:
>
>	cp /etc/httpd/conf/httpd.config ~/httpd.conf.backup

Apache offers two Multi Processing Modules, three if on Apache 2.4, for managing your settings.

Each module creates child processes, differing primarily in how they handle threads.

###Prefork
The prefork module creates a number of child processes at launch, each child handles only one thread. Since these processes deal solely with one thread at a time, making request speed suffer should there be too many concurrent requests. Should this occur, some requests essentially have to wait in line to be acted upon. To handle this, increase the number of child processes spawned, but be aware that this increases the amount of RAM being used. Prefork is the safest module, and should be used when using mods that are not thread safe.


###Worker
The worker module's child processes spawn many threads per process, each thread ready to take on new requests. This allows for a greater number of concurrent requests to come in, and in turn is easier on the server's RAM usage. Overall, the worker module offers higher performance, but is less secure than prefork and cannot be used with modules that are not thread safe.

###Event
The event module is *only* available on Apache 2.4 and is based off the worker MPM. Like the worker, it creates multiple threads per child process, with a thread dedicated to KeepAlive connections that are handed down to child threads once the request has been made. This is good for multiple concurrent connections, especially those that are not all active at the same time but make the occasional request. The event MPM functions the same as worker in the event of SSL connections.

##Module Values

Once you select your MPM, you will need to change the values inside the configuration. These settings are located in the `/etc/apache2/apache2.conf` file on Debian/Ubuntu, and the `/etc/httpd/conf/httpd.conf` file on CentOS/Fedora. The MPM looks like this:

{: .file-excerpt}
/etc/apache2/apache2.conf (Debian/Ubuntu)
/etc/httpd/conf/httpd.conf (CentOS/Fedora)
:	~~~
	<IfModule mpm_prefork_module>
    	StartServers          4
    	MinSpareServers       20
    	MaxSpareServers      40
    	MaxClients           200
    	MaxRequestsPerChild  4500
	</IfModule>
	~~~

For other MPMs replace `<IfModule mpm_prefork_module>` with `<IfModule mpm_worker_module>` or `<IfModule mpm_event_module>` for worker and event, respectively.

The next step to reconfiguring your Apache server is altering the above settings. To do this, you need to be aware of what each value does, and how best to change it.

Again, the best way to make configuration changes is to make incremental changes and then monitor the effects.

{: .note}
>
>After making alterations to the Apache configuration, restart the service using `service apache restart` on Debian/Ubuntu or `/bin/systemctl reload httpd.service` on CentOS/Fedora.

####StartServers
The `StartServers` value indicates the number of child processes created at startup, and is dynamically controlled depending on load. There is often little reason to alter this number, unless your server is restarted frequently and contains a large number of requests upon reboot.

####MinSpareServers
Sets the minimum number of idle child processes. If there are fewer processes than the `MinSpareServer` number, more processes are created at the rate of one per second on Apache 2.2 or lower. With Apache 2.4, this rate increases exponentially starting with 1 and ending with 32 children spawned per second. The benefit of this value is that when a request comes in it can take an idle thread; should a thread not be available, Apache would have to spawn a new child, taking up resources and extending the time it takes for the request to go through. Note, too many idle processes would also have an adverse effect on the server.

####MaxSpareServers
Sets the maximum number of idle child processes. If there are more idle processes than this number, then they are terminated. Unless your website is extremely busy, this number should not be set too high, since even idle processes consume resources.

####MaxClients
The maximum amount of requests that can be served simultaneously, with any number going past the limit being queued. If this is set too low, connections sent to queue eventually time-out; however, if set too high, it causes the memory to start swapping. If this value is increased past 256, the `ServerLimit` value must also be increased.

One way to calculate the best value for this is to divide the amount of RAM each Apache process uses by the amount of RAM available, leaving some room for other processes. Use [ApacheBuddy](#apache2buddy) to help determine these values, or the commands below.

To determine the RAM each Apache process uses, replace `httpd` with `apache2` on Debian or Ubuntu systems:

	ps -ylC httpd --sort:rss

Divide the number by 2048 for megabytes.

To get information on memory usage:

	free -m

To receive a fuller view of the resources Apache is using, use the `top` command.

####MaxRequestsPerChild

This limits the number of requests a child server handles during its life. Once the limit has been hit, the child server dies. If set to 0, the child servers are set to never expire. The suggested value for this is a few thousand, to prevent memory leakage. Be aware that setting this too low can slow down the system, since creating new processes does take up resources.

####ServerLimit

If you need to increase the `MaxClients` above `256`, then increase your `ServerLimit` to match. To do this, add the `ServerLimit` line to your MPM code and alter the value:

	ServerLimit          256

####KeepAlive

The `KeepAlive` directive, when set to `on` allows for multiple requests to come from the same TCP connection. When a KeepAlive connection is used, it counts as only one request against the `MaxRequestsPerChild` directive. This value is kept outside of your MPM, but can tie in closely to your MPM choices.<|MERGE_RESOLUTION|>--- conflicted
+++ resolved
@@ -6,9 +6,9 @@
 keywords: 'configuration,apache,web server,resource tuning'
 license: '[CC BY-ND 4.0](https://creativecommons.org/licenses/by-nd/4.0)'
 alias: ['websites/apache-tips-and-tricks/tuning-your-apache-server/']
-modified: Friday, February 27, 2015
+modified: Friday, August 11, 2017
 modified_by:
-  name: Elle Krout
+  name: AMiller
 published: 'Friday, February 27, 2015'
 title: Tuning Your Apache Server
 external_resources:
@@ -95,11 +95,7 @@
 
 The Apache2Buddy script, similar to MySQLTuner, reviews your Apache setup, and makes suggestions based on your Apache process memory and overall RAM. Although it is a fairly basic program, focusing on the `MaxClients` directive, Apache2Buddy is useful, and can be run through a single command:
 
-<<<<<<< HEAD
-	curl -L https://raw.githubusercontent.com/richardforth/apache2buddy/master/apache2buddy.pl | perl
-=======
 	curl -sL https://raw.githubusercontent.com/richardforth/apache2buddy/master/apache2buddy.pl | perl
->>>>>>> 10091be8
 
 ##Multi Processing Modules
 
@@ -156,19 +152,19 @@
 >
 >After making alterations to the Apache configuration, restart the service using `service apache restart` on Debian/Ubuntu or `/bin/systemctl reload httpd.service` on CentOS/Fedora.
 
-####StartServers
+###StartServers
 The `StartServers` value indicates the number of child processes created at startup, and is dynamically controlled depending on load. There is often little reason to alter this number, unless your server is restarted frequently and contains a large number of requests upon reboot.
 
-####MinSpareServers
+###MinSpareServers
 Sets the minimum number of idle child processes. If there are fewer processes than the `MinSpareServer` number, more processes are created at the rate of one per second on Apache 2.2 or lower. With Apache 2.4, this rate increases exponentially starting with 1 and ending with 32 children spawned per second. The benefit of this value is that when a request comes in it can take an idle thread; should a thread not be available, Apache would have to spawn a new child, taking up resources and extending the time it takes for the request to go through. Note, too many idle processes would also have an adverse effect on the server.
 
-####MaxSpareServers
+###MaxSpareServers
 Sets the maximum number of idle child processes. If there are more idle processes than this number, then they are terminated. Unless your website is extremely busy, this number should not be set too high, since even idle processes consume resources.
 
-####MaxClients
+###MaxClients
 The maximum amount of requests that can be served simultaneously, with any number going past the limit being queued. If this is set too low, connections sent to queue eventually time-out; however, if set too high, it causes the memory to start swapping. If this value is increased past 256, the `ServerLimit` value must also be increased.
 
-One way to calculate the best value for this is to divide the amount of RAM each Apache process uses by the amount of RAM available, leaving some room for other processes. Use [ApacheBuddy](#apache2buddy) to help determine these values, or the commands below.
+One way to calculate the best value for this is to divide the amount of RAM each Apache process uses by the amount of RAM available, leaving some room for other processes. Use [Apache2Buddy](#apache2buddy) to help determine these values, or the commands below.
 
 To determine the RAM each Apache process uses, replace `httpd` with `apache2` on Debian or Ubuntu systems:
 
@@ -182,16 +178,16 @@
 
 To receive a fuller view of the resources Apache is using, use the `top` command.
 
-####MaxRequestsPerChild
+###MaxRequestsPerChild
 
 This limits the number of requests a child server handles during its life. Once the limit has been hit, the child server dies. If set to 0, the child servers are set to never expire. The suggested value for this is a few thousand, to prevent memory leakage. Be aware that setting this too low can slow down the system, since creating new processes does take up resources.
 
-####ServerLimit
+###ServerLimit
 
 If you need to increase the `MaxClients` above `256`, then increase your `ServerLimit` to match. To do this, add the `ServerLimit` line to your MPM code and alter the value:
 
 	ServerLimit          256
 
-####KeepAlive
+###KeepAlive
 
 The `KeepAlive` directive, when set to `on` allows for multiple requests to come from the same TCP connection. When a KeepAlive connection is used, it counts as only one request against the `MaxRequestsPerChild` directive. This value is kept outside of your MPM, but can tie in closely to your MPM choices.