--- conflicted
+++ resolved
@@ -15,11 +15,7 @@
 
 ##Prerequisites
 
-<<<<<<< HEAD
-To complete this guide, ensure that there are two Linodes and a NodeBalancer present on your account.  Both Linodes need to be assigned a [Private IP address](/docs/networking/remote-access#adding-private-ip-addresses). Also ensure that both of your Linode's have been configured with SSH keys, and place the opposing Linode's SSH key in the other's `/.ssh/authorized_keys` file.
-=======
-To complete this guide, ensure that there are two Linodes and a NodeBalancer present on your account. Both Linodes need to be assigned a [Private IP address](/docs/networking/remote-access#adding-private-ip-addresses). Also ensure that both of your Linode's have been configured with SSH keys, and place the opposing Linode's SSH key in the other's /.ssh/authorized_keys file.
->>>>>>> 8b3d8375
+To complete this guide, ensure that there are two Linodes and a NodeBalancer present on your account. Both Linodes need to be assigned a [Private IP address](/docs/networking/remote-access#adding-private-ip-addresses). Also ensure that both of your Linode's have been configured with SSH keys, and place the opposing Linode's SSH key in the other's `/.ssh/authorized_keys` file.
 
 {: .note}
 >This guide is written for a non-root user. Commands that require elevated privileges are prefixed with ``sudo``. If you're not familiar with the ``sudo`` command, you can check our [Users and Groups](/docs/tools-reference/linux-users-and-groups) guide.
@@ -167,27 +163,27 @@
 
 6.  Create the new virtual host file. Replace `example.com` with your domain name.
 
-{: .file-excerpt}
-/etc/apache2/sites-available/example.com.conf
-:   ~~~ apache
-    # domain: example.com
-    # public: /var/www/example.com/public_html/
-
-    <VirtualHost *:80>
-      # Admin email, Server Name (domain name), and any aliases
-      ServerAdmin webmaster@example.com
-      ServerName  www.example.com
-      ServerAlias example.com
-
-      # Index file and Document Root (where the public files are located)
-      DirectoryIndex index.html index.php
-      DocumentRoot /var/www/example.com/public_html
-      # Log file locations
-      LogLevel warn
-      ErrorLog  /var/www/example.com/log/error.log
-      CustomLog /var/www/example.com/log/access.log combined
-    </VirtualHost>
-    ~~~
+    {: .file-excerpt}
+    /etc/apache2/sites-available/example.com.conf
+    :   ~~~ apache
+        # domain: example.com
+        # public: /var/www/example.com/public_html/
+
+        <VirtualHost *:80>
+          # Admin email, Server Name (domain name), and any aliases
+          ServerAdmin webmaster@example.com
+          ServerName  www.example.com
+          ServerAlias example.com
+
+          # Index file and Document Root (where the public files are located)
+          DirectoryIndex index.html index.php
+          DocumentRoot /var/www/example.com/public_html
+          # Log file locations
+          LogLevel warn
+          ErrorLog  /var/www/example.com/log/error.log
+          CustomLog /var/www/example.com/log/access.log combined
+        </VirtualHost>
+        ~~~
 
 7.  Save the changes to the virtual host configuration file by pressing `Control + x` and then `y`. Press `Enter` to confirm.
 
@@ -226,17 +222,12 @@
 
     [![WordpressURL](/docs/assets/WP-site-address-rs.png)](/docs/assets/WP-site-address.png)
 
-<<<<<<< HEAD
     {: .note}
     >
-    >After completing your WordPress installation steps and logging in for the first time, you should reset  permissions on your Document Root directory to ensure additional security.  You can do so with the following command.
-=======
-{: .note}
->
->After completing your WordPress installation steps and logging in for the first time, you will want to reset your permissions on your Document Root directory to ensure additional security. You can do so with the following command.
->>>>>>> 8b3d8375
-        
-        chmod 755 /var/www/example.com/public_html/
+    >After completing your WordPress installation steps and logging in for the first time, you should reset  permissions on your Document Root directory to ensure additional security. You can do so with the following command.
+    >
+    >
+    >     chmod 755 /var/www/example.com/public_html/
 
 6.  Once the WordPress installation steps have been completed, copy the configurations to your second Linode. Replace x.x.x.x with the second Linode's IP address.
 
