---
author:
  name: James Stewart
  email: jstewart@linode.com
description: 'Configuring a highly available Wordpress installation.'
keywords: 'wordpress,mysql,replication,master-master,high availability'
license: '[CC BY-ND 3.0](http://creativecommons.org/licenses/by-nd/3.0/us/)'
modified: Wednesday, December 24, 2014
modified_by:
  name: James Stewart
published: 'Wednesday, December 24, 2014'
title: High Availability Wordpress Hosting
---
This guide configures a high availability Wordpress site with a two Linode cluster, using MySQL Master-Master replication and a Linode NodeBalancer frontend.

##Prerequisites

To complete this guide, ensure that there are two Linodes and a NodeBalancer present on your account.  Both Linodes need to be assigned a [Private IP address](/docs/networking/remote-access#adding-private-ip-addresses). Also ensure that both of your Linode's have been configured with SSH keys, and place the opposing Linode's SSH key in the other's `/.ssh/authorized_keys` file.

{: .note}
>This guide is written for a non-root user. Commands that require elevated privileges are prefixed with ``sudo``. If you're not familiar with the ``sudo`` command, you can check our [Users and Groups](/docs/tools-reference/linux-users-and-groups) guide.
>
>This guide is written for Debian 7 or Ubuntu 14.04.

##Install Required Software Packages

Use the following commands to install Apache, PHP, and MySQL on each of the Linodes:

    sudo apt-get update
    sudo apt-get upgrade -y
    sudo apt-get install apache2 php5 php5-mysql mysql-server mysql-client

##Edit MySQL's Configuration to set up Master-Master Replication

1.  Edit the `/etc/mysql/my.cnf` file on each of the Linodes. Add or modify the following values:

    **Server 1:**

    {: .file-excerpt }
    /etc/mysql/my.cnf
    : ~~~ conf
    server_id           = 1
    log_bin             = /var/log/mysql/mysql-bin.log
    log_bin_index       = /var/log/mysql/mysql-bin.log.index
    relay_log           = /var/log/mysql/mysql-relay-bin
    relay_log_index     = /var/log/mysql/mysql-relay-bin.index
    expire_logs_days    = 10
    max_binlog_size     = 100M
    log_slave_updates   = 1
    auto-increment-increment = 2
    auto-increment-offset = 1
    ~~~

    **Server 2:**

    {: .file-excerpt }
    /etc/mysql/my.cnf
    : ~~~ conf
    server_id           = 2
    log_bin             = /var/log/mysql/mysql-bin.log
    log_bin_index       = /var/log/mysql/mysql-bin.log.index
    relay_log           = /var/log/mysql/mysql-relay-bin
    relay_log_index     = /var/log/mysql/mysql-relay-bin.index
    expire_logs_days    = 10
    max_binlog_size     = 100M
    log_slave_updates   = 1
    auto-increment-increment = 2
    auto-increment-offset = 2
    ~~~

2.  For each of the Linodes, edit the `bind-address` configuration in order to use the private IP addresses:

    {: .file-excerpt }
    /etc/mysql/my.cnf
    : ~~~
    bind-address    = x.x.x.x
    ~~~

3.  Once completed, restart the MySQL application:

        sudo service mysql restart

##Create Replication Users

1.  Log in to MySQL on each of the Linodes:

        mysql -u root -p

2.  Configure the replication users on each Linode.  Replace `x.x.x.x` with the private IP address of the opposing Linode, and `password` with a strong password:

        GRANT REPLICATION SLAVE ON *.* TO 'replication'@'x.x.x.x' IDENTIFIED BY 'password';

3.  Run the following command to test the configuration. Use the private IP address of the opposing Linode:

        mysql -ureplication -p -h x.x.x.x -P 3306
        
    This command should connect you to the remote server's MySQL instance.

##Configure Database Replication


1.  While logged into MySQL on Server 1, query the master status:

        SHOW MASTER STATUS;

    Note the file and position values that are displayed:

        mysql> SHOW MASTER STATUS;
        +------------------+----------+--------------+------------------+
        | File             | Position | Binlog_Do_DB | Binlog_Ignore_DB |
        +------------------+----------+--------------+------------------+
        | mysql-bin.000001 |      277 |              |                  |
        +------------------+----------+--------------+------------------+
        1 row in set (0.00 sec)

2.  On Server 2 at the MySQL prompt, set up the slave functionality for that database.  Replace`x.x.x.x` with the private IP from the first server. Also replace the value for `master_log_file` with the file value from the previous step, and the value for `master_log_pos` with the position value.

        SLAVE STOP;
        CHANGE MASTER TO master_host='x.x.x.x', master_port=3306, master_user='replication', master_password='password', master_log_file='mysql-bin.000001', master_log_pos=277;
        SLAVE START;

3.  On Server 2, query the master status. Again note the file and position values.

        SHOW MASTER STATUS;

4.  Set the slave database status on Server 1, replacing the same values swapped in step 2 with those from the Server 2.

        SLAVE STOP;
        CHANGE MASTER TO master_host='x.x.x.x', master_port=3306, master_user='replication', master_password='password', master_log_file='mysql-bin.000001', master_log_pos=277;
        SLAVE START;

5.  Exit MySQL on both of your Linodes

        exit

##Configure Apache

The steps in this section will need to be performed on **both** of your Linodes.

1.  Disable the default Apache virtual host by entering the following command:

        sudo a2dissite *default

2.  Navigate to your /var/www directory:

        cd /var/www

3.  Create a folder to hold your website by entering the following command, replacing 'example.com' with your domain name:

        sudo mkdir example.com

4.  Create a set of folders inside the folder you've just created to store your website's files, logs, and backups. Enter the following command, replacing `example.com` with your domain name:

        sudo mkdir -p example.com/public_html
        sudo mkdir -p example.com/log

5.  Create the virtual host file for the website by entering the following command. Replace the `example.com` in `example.com.conf` with your domain name:

        sudo nano /etc/apache2/sites-available/example.com.conf

    {:.caution}
    > The file name *must* end with `.conf` in Apache versions 2.4 and later, which Ubuntu 14.04 uses. The `.conf` extension is backwards-compatible with earlier versions.

6.  Create the new virtual host file.  Replace `example.com` with your domain name.

{: .file-excerpt}
/etc/apache2/sites-available/example.com.conf
:   ~~~ apache
    # domain: example.com
    # public: /var/www/example.com/public_html/

    <VirtualHost *:80>
      # Admin email, Server Name (domain name), and any aliases
      ServerAdmin webmaster@example.com
      ServerName  www.example.com
      ServerAlias example.com

      # Index file and Document Root (where the public files are located)
      DirectoryIndex index.html index.php
      DocumentRoot /var/www/example.com/public_html
      # Log file locations
      LogLevel warn
      ErrorLog  /var/www/example.com/log/error.log
      CustomLog /var/www/example.com/log/access.log combined
    </VirtualHost>
    ~~~

7.  Save the changes to the virtual host configuration file by pressing `Control + x` and then `y`. Press `Enter` to confirm.

8. Enable the new website by entering the following command. Replace `example.com` with your domain name:

        sudo a2ensite example.com.conf

9.  Restart Apache.

        sudo service apache2 restart

##Install Wordpress

1.  On the primary Linode, download and install the latest version of WordPress.  Replace any paths listed with the correct path for your configuration, and replace example.com with the proper domain name.

        cd /var/www
        wget https://wordpress.org/latest.tar.gz
        tar -xvf latest.tar.gz
        cp -R wordpress/* /var/www/example.com/public_html

2.  Configure the MySQL database for the new WordPress installation.  You'll need to replace "wordpressuser" and "password" with your own settings

        mysql -u root -p
        CREATE DATABASE wordpress;
        GRANT ALL PRIVILEGES ON wordpress.* TO 'wordpressuser'@'localhost' IDENTIFIED BY 'password';
        FLUSH PRIVILEGES;
        EXIT

3.  Set permissions on the Document Root directory to enable WordPress to complete its configuration steps.

        chmod 777 /var/www/example.com/public_html/

4.  Connect to your Linode's IP address using your web browser, and walk through the configuration steps to fully install WordPress.

<<<<<<< HEAD
    {: .note}
    >
    >After completing your WordPress installation steps and logging in for the first time, you will want to reset your permissions on your Document Root directory to ensure additional security.  You can do so with the following command.
=======
5.  Configure your Wordpress URL and Site Address via the General Settings in the Wordpress admin interface.  Ensure that your domain is configured in both fields.

    [![WordpressURL](/docs/assets/WP-site-address-rs.png)](/docs/assets/WP-site-address.png)


{: .note}
>
>After completing your WordPress installation steps and logging in for the first time, you will want to reset your permissions on your Document Root directory to ensure additional security.  You can do so with the following command.
>>>>>>> 137dc569
        
        chmod 755 /var/www/example.com/public_html/

6.  Once the WordPress installation steps have been completed, copy the configurations to your second Linode. Replace x.x.x.x with the second Linode's IP address.

        rsync -r /var/www/* x.x.x.x:/var/www/.

7.  Log in to the second Linode and restart Apache.

        sudo service apache2 restart


You should now be able to visit the new Wordpress site on both of your Linodes, and updates from one Linode should be seen immediately on the other.

##Configure Your Nodebalancer

1.  Visit the NodeBalancers tab in the Linode Manager.

2.  If you have not done so already, add a NodeBalancer, ensuring that it is in the same datacenter as your backend Linodes.

3.  Click create configuration and edit your configuration settings as follows:

        Port: 80
        Protocol: HTTP
        Algorithm: Least Connections
        Session Stickiness: Table
        Health Check Type: HTTP Valid Status

4.  Once you click the "Save Changes" button, you will be prompted to add your nodes.  Provide a unique label for each one, and enter the private network address and port in the address field for each of the nodes.

5.  When you have added both of your nodes, ensure that the health checks mark them as up.  Once both nodes are showing as up, return to the NodeBalancer's main page and note the IP address listed.  You should now be able to navigate to that IP address and view your webpage.

In order to test the High Availability functionality, either stop the Apache2/MySQL services on one of your nodes, or simply power them down one at a time.  The website should continue to be served without issue even when one of the nodes is marked as down.  Congratulations, you have now configured your high availability Wordpress site.<|MERGE_RESOLUTION|>--- conflicted
+++ resolved
@@ -218,20 +218,13 @@
 
 4.  Connect to your Linode's IP address using your web browser, and walk through the configuration steps to fully install WordPress.
 
-<<<<<<< HEAD
+5.  Configure your Wordpress URL and Site Address via the General Settings in the Wordpress admin interface.  Ensure that your domain is configured in both fields.
+
+    [![WordpressURL](/docs/assets/WP-site-address-rs.png)](/docs/assets/WP-site-address.png)
+
     {: .note}
     >
     >After completing your WordPress installation steps and logging in for the first time, you will want to reset your permissions on your Document Root directory to ensure additional security.  You can do so with the following command.
-=======
-5.  Configure your Wordpress URL and Site Address via the General Settings in the Wordpress admin interface.  Ensure that your domain is configured in both fields.
-
-    [![WordpressURL](/docs/assets/WP-site-address-rs.png)](/docs/assets/WP-site-address.png)
-
-
-{: .note}
->
->After completing your WordPress installation steps and logging in for the first time, you will want to reset your permissions on your Document Root directory to ensure additional security.  You can do so with the following command.
->>>>>>> 137dc569
         
         chmod 755 /var/www/example.com/public_html/
 
