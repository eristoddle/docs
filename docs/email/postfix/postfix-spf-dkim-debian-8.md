---
author:
    name: Todd Knarr
    email: tknarr@silverglass.org
description: 'Configuring Postfix on Debian 8 to use SPF and DKIM.'
keywords: 'email,mail,postfix,spf,dkim'
license: '[CC BY-ND 3.0](http://creativecommons.org/licenses/by-nd/3.0/us/)'
modified: Friday, December 11th 2015
modified_by:
    name: Todd Knarr
published: 'Friday, December 11th, 2015'
title: 'Configuring SPF and DKIM in Postfix on Debian 8'
---

[SPF (Sender Policy Framework)](http://www.openspf.org/) is a system to advertise to mail servers what hosts are allowed to send e-mail for a given domain. Setting it up helps in keeping your mail from being classified as spam.

[DKIM (DomainKeys Identified Mail)](http://www.dkim.org/) is a system to let your official mailservers add a signature to the headers of outgoing e-mail and advertise your domain's public key so other mailservers can verify the signature. As with SPF, it helps keep your mail from being considered spam. It also lets mailservers detect when your mail's been tampered with in transit.

The instructions for setting up DNS for SPF and DKIM are generic. The instructions for configuring hooking the SPF policy agent and OpenDKIM into Postfix should work on any distribution with adjustments for the package tool and the exact path to OpenDKIM's socket file in Postfix.

{: .note}
>
>The steps required in this guide require root privileges. Be sure to run the steps below as **root** or with the `sudo` prefix. For more information on privileges see our [Users and Groups](/docs/tools-reference/linux-users-and-groups) guide.

{: .caution}
>
>You must already have Postfix installed, configured and working. Refer to the [Linode Postfix Guides](https://www.linode.com/docs/email/postfix/) for assistance.
>
>Publishing an SPF DNS record without having the SPF policy agent configured within Postfix is safe, however publishing DKIM DNS records without having OpenDKIM working correctly within Postfix can result in your mail being discarded by the receiver's mail server.

## Installing required packages

1.  Install the required packages with this command:

        apt-get install opendkim opendkim-tools postfix-policyd-spf-python

2.  Add user `postfix` to the `opendkim` group so that Postfix can access OpenDKIM's socket when it needs to:

        adduser postfix opendkim

## Setting up SPF

### Adding SPF records to DNS

The value in an SPF DNS record will look something like the following examples. The full syntax is at [the SPF record syntax page](http://www.openspf.org/SPF_Record_Syntax).

1.  Allow mail from all hosts listed in the MX records for the domain:

        "v=spf1 mx -all"

2.  Allow mail from a specific host:

        "v=spf1 a:mail.example.com -all"

The `"v=spf1"` tag is required and has to be the first tag. The last tag, `"-all"`, indicates that mail from your domain should only come from servers identified in the SPF string, anything coming from any other source is forging your domain. An alternative is `"~all"`, indicating the same thing but also indicating that mailservers should accept the message and flag it as forged instead of rejecting it outright. "-all" makes it harder for spammers to forge your domain successfully and is the recommended setting, while "~all" reduces the chances of mail getting lost due to using an incorrect mail server to send mail and can be used if you don't want to take chances.

The tags in between identify the servers mail for your domain can come from. "mx" is a shorthand for all the hosts listed in MX records for your domain. If you've got just one mail server, it's probably the best option. If you've got a backup mail server (a second MX record) using "mx" won't cause any problems, your backup mail server will be advertised as an authorized source for mail and it just won't ever send any. The "a" tag lets you identify a specific host by name or IP address, letting you be specific about exactly which hosts are authorized. You'd use it if you wanted to be pedantic about the backup mail server not being allowed to send outgoing mail, or if you wanted to identify hosts other than your own mail server that could send mail from your domain (eg. putting your ISP's outgoing mail servers in the list so they'd be recognized when you had to send mail through them). For now we're going to stick with the "mx" version, it's simpler and is correct for most basic configurations including ones that handle multiple domains.

To add the record, go to your DNS management interface and add a record of type TXT for your domain itself (ie. a blank hostname) containing this string:

    "v=spf1 mx -all"

If you're using Linode's DNS Manager, go to the domain zone page for the domain you want to set SPF up for and add a new TXT record. The screen will look something like this when you've got it filled out:

![Linode DNS manager add TXT record](/docs/assets/Postfix_SPF_TXT_record.png)

If your DNS provider allows it (DNS Manager doesn't) you should also add a record of type SPF, filling it in the same way as you did the TXT record.

### Adding the SPF policy agent to Postfix

The Python SPF policy agent adds SPF policy checking to Postfix. The SPF record for the sender's domain for incoming mail will be checked and if it exists mail will be handled accordingly. There's a Perl version of the policy agent, but it lacks the full capabilities of the Python one.

1.  If you are using SpamAssassin to do spam filtering, you may want to edit `/etc/postfix-policyd-spf-python/policyd-spf.conf` to change the `HELO_reject` and `Mail_From_reject` settings to `False`. That will cause the SPF policy agent to run it's tests and and add a message header with the results in it but _not_ reject any messages. You may also want to make this change if you want to see the results of the checks but not actual apply them to mail processing. Otherwise, just go with the standard settings.

2.  Edit `/etc/postfix/master.cf` and add the following entry at the end:

    {: .file-excerpt}
    /etc/postfix/master.cf
    :   ~~~ text
        policyd-spf  unix  -       n       n       -       0       spawn
            user=policyd-spf argv=/usr/bin/policyd-spf
        ~~~

3.  Open `/etc/postfix/main.cf` and add this entry to increase the Postfix policy agent timeout, to prevent Postfix from aborting the agent if transactions are running a bit slowly:

    {: .file-excerpt}
    /etc/postfix/main.cf
    :   ~~~ conf
        policy_time_limit = 3600
        ~~~

4.  Edit the `smtpd_recipient_restrictions` entry to add a `check_policy_service` entry thusly:

    {: .file-excerpt}
    /etc/postfix/main.cf
    :   ~~~ conf
        smtpd_recipient_restrictions =
            ...
            reject_unauth_destination,
            check_policy_service unix:private/policyd-spf,
            ...
        ~~~

    Make sure to add the `check_policy_service` entry **after** the `reject_unauth_destination` entry to avoid having your system become an open relay. If `reject_unauth_destination` is the last item in your restrictions list, add the comma after it and omit the comma at the end of the `check_policy_service` item above.

5.  Restart Postfix with:

        systemctl restart postfix

You can check the operation of the policy agent by looking at raw headers on incoming mail messages for the SPF results header. You'll find errors logged in `/var/log/mail.log`. The header the policy agent adds should look something like this (asterisks are used to block identifying information):

    Received-SPF: Pass (sender SPF authorized) identity=mailfrom; client-ip=***.*.*.**; helo=mail178-24.suw51.mandrillapp.com; envelope-from=********************@mandrillapp.com; receiver=******@***********.***

This header indicates a successful check against the SPF policy of the sending domain. If you changed the policy agent settings in step 1 to not reject mail that fails the SPF check you may see Fail results in this header. You won't see this header on outgoing mail or local mail.

TODO explanation of log messages

## Setting up DKIM

DKIM involves setting up the OpenDKIM package and hooking it into Postfix as well as adding DNS records.

### Configuring OpenDKIM

1.  The main OpenDKIM configuration file `/etc/opendkim.conf` needs to look like this:

    {: .file}
    /etc/opendkim.conf
    :   ~~~ conf
        # This is a basic configuration that can easily be adapted to suit a standard
        # installation. For more advanced options, see opendkim.conf(5) and/or
        # /usr/share/doc/opendkim/examples/opendkim.conf.sample.

        # Log to syslog
        Syslog          yes
        # Required to use local socket with MTAs that access the socket as a non-
        # privileged user (e.g. Postfix)
        UMask           002
        # OpenDKIM user
        # Remember to add user postfix to group opendkim
        UserID          opendkim

        # Map domains in From addresses to keys used to sign messages
        KeyTable        /etc/opendkim/key.table
        SigningTable        refile:/etc/opendkim/signing.table

        # Hosts to ignore when verifying signatures
        ExternalIgnoreList  /etc/opendkim/trusted.hosts
        InternalHosts       /etc/opendkim/trusted.hosts

        # Commonly-used options; the commented-out versions show the defaults.
        Canonicalization    relaxed/simple
        Mode            sv
        SubDomains      no
        #ADSPAction     continue
        AutoRestart     yes
        AutoRestartRate     10/1M
        Background      yes
        DNSTimeout      5
        SignatureAlgorithm  rsa-sha256

        # Always oversign From (sign using actual From and a null From to prevent
        # malicious signatures header fields (From and/or others) between the signer
        # and the verifier.  From is oversigned by default in the Debian pacakge
        # because it is often the identity key used by reputation systems and thus
        # somewhat security sensitive.
        OversignHeaders     From
        ~~~

    Edit `/etc/opendkim.conf` and replace it's contents with the above, or download [a copy of opendkim.conf](/doc/assets/postfix-opendkim-conf.txt), upload it to your server and copy it over top of `/etc/opendkim.conf`.

2.  Ensure that file permissions are set correctly:

        chmod u=rw,go=r /etc/opendkim.conf

3.  Create the directories to hold OpenDKIM's data files, assign ownership to the `opendkim` user, and restrict the file permissions:

        mkdir /etc/opendkim
        mkdir /etc/opendkim/keys
        chown -R opendkim:opendkim /etc/opendkim
        chmod go-rw /etc/opendkim/keys

4.  Create the signing table `/etc/opendkim/signing.table`. It needs to have one line per domain you handle mail for, with each line looking like:

    {: .file-excerpt}
    /etc/opendkim/signing.table
    :   ~~~
        *@example.com   example
        ~~~

    Replace `example.com` with your domain and `example` with a short name for the domain. The first field is a pattern that matches e-mail addresses, and the second field is a name for the key table entry that should be used to sign mail from that address. For simplicity we're just going to set up one key for all addresses in a domain.

5.  Create the key table `/etc/opendkim/key.table`. It needs to have one line per short domain name in the signing table. Each line will look like:

    {: .file-excerpt}
    /etc/opendkim/key.table
    :   ~~~ text
        example     example.com:YYYYMM:/etc/opendkim/keys/example.private
        ~~~

    Replace `example` with the `example` value you used for the domain in the signing table (make sure to catch the second occurrence at the end where it's followed by `.private`), replace `example.com` with your domain name, and replace the `YYYYMM` with the current 4-digit year and 2-digit month (this is referred to as the selector). The first field connects the signing and key tables.

    The second field is broken down into 3 sections separated by colons.

    - The first section is the domain name the key is for
    - The second section is a selector used when looking up key records in DNS
    - The third section names the file containing the signing key for the domain.

    {: .note}
    >
    > The flow for DKIM lookup starts with the sender's address. The signing table is scanned until an entry whose pattern (first item) matches the address is found, then the second item's value is used to locate the entry in the key table whose key information will be used. For incoming mail the domain and selector are then used to find the public key TXT record in DNS and that public key is used to validate the signature. For outgoing mail the private key is read from the named file and used to generate the signature on the message.

6.  Create the trusted hosts file `/etc/opendkim/trusted.hosts`. Its contents need to be:

    {: .file}
    /etc/opendkim/trusted.hosts
    :   ~~~ text
        127.0.0.1
        ::1
        localhost
        myhostname
        myhostname.example.com
        example.com
        ~~~

    When creating the file, change `myhostname` to the name of your server and replace `example.com` with your own domain name. We're identifying the hosts that users will be submitting mail through and that should have their outgoing mail signed, which for basic configurations will just be your own mail server.

7.  Navigate to the `keys` directory:

        cd /etc/opendkim/keys

<<<<<<< HEAD
7.  Make sure the ownership and permissions on `/etc/opendkim` and it's contents are correct (`opendkim` should own everything, the `keys` directory should only be accessible by the owner) by running the following commands:

    chown -R opendkim:opendkim /etc/opendkim
    chmod -R go-rwx /etc/opendkim/keys
=======
8.  Generate keys for each domain:

        opendkim-genkey -b 2048 -r -s YYYYMM
>>>>>>> 0dc86fee

    Replace `YYYYMM` with the current year and month as in the key table. This will give you two files, `YYYYMM.private` containing the key and `YYYYMM.txt` containing the TXT record you'll need to set up DNS. Rename the files so they have names matching the third section of the second field of the key table for the domain:

        mv YYYYMM.private example.private
        mv YYYYMM.txt example.txt

    Repeat the commands in this step for every entry in the key table. The `-b 2048` indicates the number of bits in the RSA key pair used for signing and verification. 1024 bits is the minimum, but with modern hardware 2048 bits is safer and it's possible 4096 bits will be required at some point.

9.  Make sure the ownership and permissions on `/etc/opendkim` and it's contents are correct by running the following commands:

        cd /etc
        chown -R opendkim:opendkim /etc/opendkim
        chmod -R go-rw /etc/opendkim/keys

10. Check that OpenDKIM starts correctly:

        systemctl restart opendkim

    You should get no error messages from it. If you get errors, use:

        systemctl status -l opendkim

    to get the status and untruncated error messages.

### Setting up DNS

As with SPF, DKIM uses TXT records to hold information about the signing key for each domain. Using YYYYMM as above, you need to make a TXT record for the host `YYYYMM._domainkey` for each domain you handle mail for. Its value can be found in the `example.txt` file for the domain. Those files look like this:

{: .file}
example.txt
:   ~~~ text
    201510._domainkey  IN  TXT ( "v=DKIM1; k=rsa; s=email; "
        "p=MIIBIjANBgkqhkiG9w0BAQEFAAOCAQ8AMIIBCgKCAQEAu5oIUrFDWZK7F4thFxpZa2or6jBEX3cSL6b2TJdPkO5iNn9vHNXhNX31nOefN8FksX94YbLJ8NHcFPbaZTW8R2HthYxRaCyqodxlLHibg8aHdfa+bxKeiI/xABRuAM0WG0JEDSyakMFqIO40ghj/h7DUc/4OXNdeQhrKDTlgf2bd+FjpJ3bNAFcMYa3Oeju33b2Tp+PdtqIwXR"
        "ZksfuXh7m30kuyavp3Uaso145DRBaJZA55lNxmHWMgMjO+YjNeuR6j4oQqyGwzPaVcSdOG8Js2mXt+J3Hr+nNmJGxZUUW4Uw5ws08wT9opRgSpn+ThX2d1AgQePpGrWOamC3PdcwIDAQAB" )  ; ----- DKIM key 201510 for example.com

    ~~~

The value inside the parentheses is what you want. Select the entire region from (and including) the double-quote before `v=DKIM1` on to the final double-quote before the closing parentheses. From the above file that would be:

{: .file-excerpt}
record.txt
:   ~~~ text
    "v=DKIM1; k=rsa; s=email; "
    "p=MIIBIjANBgkqhkiG9w0BAQEFAAOCAQ8AMIIBCgKCAQEAu5oIUrFDWZK7F4thFxpZa2or6jBEX3cSL6b2TJdPkO5iNn9vHNXhNX31nOefN8FksX94YbLJ8NHcFPbaZTW8R2HthYxRaCyqodxlLHibg8aHdfa+bxKeiI/xABRuAM0WG0JEDSyakMFqIO40ghj/h7DUc/4OXNdeQhrKDTlgf2bd+FjpJ3bNAFcMYa3Oeju33b2Tp+PdtqIwXR"
    "ZksfuXh7m30kuyavp3Uaso145DRBaJZA55lNxmHWMgMjO+YjNeuR6j4oQqyGwzPaVcSdOG8Js2mXt+J3Hr+nNmJGxZUUW4Uw5ws08wT9opRgSpn+ThX2d1AgQePpGrWOamC3PdcwIDAQAB"
    ~~~

It's broken into chunks because of limitations in BIND (one of the most popular DNS server packages) and because of size limitations in the UDP protocol that's usually used for DNS requests and responses. Copy that region and paste it into the value for the TXT record.

If you're using Linode's DNS manager, this is what the add TXT record screen will look like when you have it filled out:

![Linode DNS manager add TXT record](/docs/assets/Postfix_DKIM_TXT_record.png)

Repeat this for every domain you handle mail for, using the `.txt` file for that domain.

### Test your configuration

Test the keys for correct signing and verification using the `opendkim-testkey` command:

    opendkim-testkey -d example.com -s YYYYMM

If everything is OK you shouldn't get any output. If you want to see more information, add `-vv` to the end of the command. That produces verbose debugging output. The last message should be "key OK". Just before that you may see a "key not secure" message. That's normal and doesn't signal an error, it just means your domain isn't set up for DNSSEC yet.

### Hooking OpenDKIM into Postfix

1.  Create the OpenDKIM socket directory in Postfix's work area and make sure it has the correct ownership:

        mkdir /var/spool/postfix/opendkim
        chown opendkim:postfix /var/spool/postfix/opendkim

2.  Set the correct socket for Postfix in the OpenDKIM defaults file `/etc/defaults/opendkim`:

    {: .file}
    /etc/defaults/opendkim
    :   ~~~ conf
        # Command-line options specified here will override the contents of
        # /etc/opendkim.conf. See opendkim(8) for a complete list of options.
        #DAEMON_OPTS=""
        #
        # Uncomment to specify an alternate socket
        # Note that setting this will override any Socket value in opendkim.conf
        SOCKET="local:/var/spool/postfix/opendkim/opendkim.sock"
        #SOCKET="inet:54321" # listen on all interfaces on port 54321
        #SOCKET="inet:12345@localhost" # listen on loopback on port 12345
        #SOCKET="inet:12345@192.0.2.1" # listen on 192.0.2.1 on port 12345
        ~~~


    Uncomment the first SOCKET line and edit it so it matches the uncommented line in the above file. The path to the socket is different from the default because on Debian 8 the Postfix process that handles mail runs in a chroot jail and can't access the normal location.

3.  Edit `/etc/postfix/main.cf` and add a section to activate processing of e-mail through the OpenDKIM daemon:

    {: .file-excerpt}
    /etc/postfix/main.cf
    :   ~~~ conf
        # Milter configuration
        # OpenDKIM
        milter_default_action = accept
        milter_protocol = 2
        smtpd_milters = local:/opendkim/opendkim.sock
        non_smtpd_milters = local:/opendkim/opendkim.sock
        ~~~

    You can put this anywhere in the file. The usual practice is to put it after the `smtpd_recipient_restrictions` entry. You'll notice the path to the socket isn't the same here as it was in the `/etc/defaults/opendkim` file. That's because of Postfix's chroot jail, the path here is the path within that restricted view of the filesystem instead of within the actual filesystem.

4.  Restart the OpenDKIM daemon so it sets up the correct socket for Postfix:

        systemctl restart opendkim

5.  Restart Postfix so it starts using OpenDKIM when processing mail:

        systemctl restart postfix

### Verify that everything's fully operational

The easiest way to verify that everything's working is to send a test e-mail to `check-auth@verifier.port25.com` using an e-mail client configured to submit mail to the submission port on your mail server. It will analyze your message and mail you a report indicating whether your e-mail was signed correctly or not. It also reports on a number of other things such as SPF configuration and SpamAssassin flagging of your domain. If there's a problem, it'll report what the problem was.

### Setting up Author Domain Signing Practices (ADSP) (optional)

As a final item, you can add an ADSP policy to your domain saying that all e-mails from your domain should be DKIM-signed. As usual it's done with a TXT record for host `_adsp._domainkey` in your domain with a value of `"dkim=all"`. If you're using Linode's DNS Manager the screen for the new text record will look like:

![Linode DNS manager add TXT record](/docs/assets/Postfix_ADSP_TXT_record.png)

You don't need to set this up, but it makes it harder for anyone to forge mail from your domains because receiving mail servers will see the lack of a DKIM signature and reject the message.

### Key rotation

The reason the YYYYMM format is used for the selector is that best practice calls for changing the DKIM signing keys every so often (monthly is recommended, and no longer than every 6 months). To do that without disrupting messages in transit you generate the new keys using a new selector. The process is:

1.  Generate new keys as in step 6 of "Configuring OpenDKIM". Do this in a scratch directory, not directly in `/etc/opendkim/keys`. Use the current year and month for the YYYYMM selector value, so it's different from the selector currently in use.

2.  Use the newly-generated `.txt` files to add the new keys to DNS as in the DKIM "Setting Up DNS" section, using the new YYYYMM selector in the host names. Don't remove or alter the existing DKIM TXT records.

3.  Stop Postfix and OpenDKIM by doing a `systemctl stop postfix opendkim` so that they won't be processing mail while you're changing out keys.

4.  Copy the newly-generated `.private` files into place and make sure their ownership and permissions are correct by running these commands from the directory you generated the key files in:

        cp *.private /etc/opendkim/keys/
        chown opendkim:opendkim /etc/opendkim/keys/*
        chmod go-rw /etc/opendkim/keys/*

5.  Edit `/etc/opendkim/key.table` and change the old YYYYMM values to the new selector reflecting the current year and month. Save the file.

6.  Restart OpenDKIM and Postfix by:

        systemctl start opendkim
        systemctl start postfix

    Make sure they both start without any errors.

7.  After a couple of weeks all mail in transit should either have been delivered or bounced (you may think it ought to be faster, but trust me mail can hang around in transit in badly-configured mail systems a lot longer than you think) and the old DKIM key information in DNS won't be needed anymore. Go in and delete the old `YYYYMM._domainkey` TXT records in each of your domains, leaving just the newest ones (most recent year and month). Don't worry overmuch if you forget and leave the old keys around longer than planned. There's no security issue, removing the obsolete records is more a matter of keeping things neat and tidy than anything else.

## More information

You can find additional information about SPF, DKIM and OpenDKIM on these web sites:

1.  [Sender Policy Framework](http://www.openspf.org/) official site
2.  [DomainKeys Identified Mail](http://www.dkim.org/) official site
3.  [OpenDKIM](http://www.opendkim.org/) official site
4.  The [Sender Policy Framework](https://en.wikipedia.org/wiki/Sender_Policy_Framework) and [DomainKeys Identified Mail](https://en.wikipedia.org/wiki/DomainKeys_Identified_Mail) Wikipedia pages, which should not be considered authoritative but provide helpful discusson and additional references.<|MERGE_RESOLUTION|>--- conflicted
+++ resolved
@@ -166,7 +166,7 @@
         OversignHeaders     From
         ~~~
 
-    Edit `/etc/opendkim.conf` and replace it's contents with the above, or download [a copy of opendkim.conf](/doc/assets/postfix-opendkim-conf.txt), upload it to your server and copy it over top of `/etc/opendkim.conf`.
+    Edit `/etc/opendkim.conf` and replace it's contents with the above, or download [a copy of opendkim.conf](/doc/assets/postfix-opendkim.conf.txt), upload it to your server and copy it over top of `/etc/opendkim.conf`.
 
 2.  Ensure that file permissions are set correctly:
 
@@ -224,20 +224,14 @@
 
     When creating the file, change `myhostname` to the name of your server and replace `example.com` with your own domain name. We're identifying the hosts that users will be submitting mail through and that should have their outgoing mail signed, which for basic configurations will just be your own mail server.
 
-7.  Navigate to the `keys` directory:
-
-        cd /etc/opendkim/keys
-
-<<<<<<< HEAD
 7.  Make sure the ownership and permissions on `/etc/opendkim` and it's contents are correct (`opendkim` should own everything, the `keys` directory should only be accessible by the owner) by running the following commands:
 
     chown -R opendkim:opendkim /etc/opendkim
     chmod -R go-rwx /etc/opendkim/keys
-=======
+
 8.  Generate keys for each domain:
 
         opendkim-genkey -b 2048 -r -s YYYYMM
->>>>>>> 0dc86fee
 
     Replace `YYYYMM` with the current year and month as in the key table. This will give you two files, `YYYYMM.private` containing the key and `YYYYMM.txt` containing the TXT record you'll need to set up DNS. Rename the files so they have names matching the third section of the second field of the key table for the domain:
 
