--- conflicted
+++ resolved
@@ -385,11 +385,7 @@
 
 The reason the YYYYMM format is used for the selector is that best practice calls for changing the DKIM signing keys every so often (monthly is recommended, and no longer than every 6 months). To do that without disrupting messages in transit, you generate the new keys using a new selector. The process is:
 
-<<<<<<< HEAD
 1.  Generate new keys as in step 8 of "Configure OpenDKIM". Do this in a scratch directory, not directly in `/etc/opendkim/keys`. Use the current year and month for the YYYYMM selector value, so it's different from the selector currently in use.
-=======
-1.  Generate new keys as in step 8 of "Configuring OpenDKIM". Do this in a scratch directory, not directly in `/etc/opendkim/keys`. Use the current year and month for the YYYYMM selector value, so it's different from the selector currently in use.
->>>>>>> bfb2a90a
 
 2.  Use the newly-generated `.txt` files to add the new keys to DNS as in the DKIM "Setting Up DNS" section, using the new YYYYMM selector in the host names. Don't remove or alter the existing DKIM TXT records. Once this is done, verify the new key data using the following command (replacing example.com, example and YYYYMM with the appropriate values):
 
