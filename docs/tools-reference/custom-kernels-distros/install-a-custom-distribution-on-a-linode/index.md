---
author:
  name: Nick Brewer
  email: docs@linode.com
published: 2017-03-02
description: 'Install a Custom Distribution or Linux Appliance on your KVM Linode.'
keywords: ["custom distro", "custom distribution", "advanced Linux", "kvm"]
license: '[CC BY-ND 4.0](https://creativecommons.org/licenses/by-nd/4.0)'
aliases: ['tools-reference/custom-kernels-distros/running-a-custom-linux-distro-on-a-linode-vps/','tools-reference/custom-kernels-distros/custom-distro-on-kvm-linode/']
modified_by:
  name: Linode
modified: 2018-10-16
title: Install a Custom Distribution on a Linode
---

This guide will show you how to install and configure a custom distribution on your Linode.

![Install a Custom Distribution on a Linode](install-a-custom-distribution-on-a-linode.png "Install a Custom Distribution on a Linode")

For the sake of organization, it has been split into two main sections:

*  [Install a Custom Distribution](#install-a-custom-distribution): shows you how to use the advantages of **Direct Disk Boot** to easily install the custom distribution.

*  [Linode Manager Compatibility](#linode-manager-compatibility): builds upon the steps in the first section, and offers instructions to make your custom distribution work with features of the Linode Manager such as disk resizing, helpers, and the [Linode Backup Service](/docs/platform/disk-images/linode-backup-service/).

This guide will use Debian 8 (Jessie) as an example, but the steps provided are generic in nature and should work with most distributions.

{{< note >}}
This guide covers the process for installing a custom Linux distribution on a KVM Linode. If you're currently running a Xen Linode, you can [upgrade to KVM](/docs/platform/kvm-reference/#how-to-enable-kvm), or follow our older guide on [Running a Custom Linux Distribution on a Xen Linode](/docs/tools-reference/custom-kernels-distros/install-a-custom-distribution-on-a-xen-linode/).
{{< /note >}}

## Advantages of KVM on Linode

Linodes running on our KVM hypervisor offer several advantages over Xen, particularly for those looking to install a custom operating system:

*  **Direct Disk Boot:** Direct disk booting allows you to boot from any disk with a Master Boot Record (MBR). This can be especially useful for operating systems that do not make use of the Grub bootloader, such as [FreeBSD](/docs/tools-reference/custom-kernels-distros/install-freebsd-on-linode/).

*  **Full Virtualization:** Our KVM hypervisor offers a full virtualization option that simulates the experience of running directly from hardware. This can be useful for non-standard configurations.

*  **Glish:** KVM introduces the [Glish](/docs/platform/manager/using-the-linode-graphical-shell-glish/) graphical console, which makes it easy to access your distribution's installer directly from a disk.

## Install a Custom Distribution

In this section you'll install your custom distro onto a raw disk, with the *direct disk boot* option. The end result will be a working custom install; however, it will not support disk resizing from within the Linode Manager, nor will it be compatible with the Backup Service.

### Prepare your Linode

<<<<<<< HEAD
1.  Log into the [Cloud Manager](https://cloud.linode.com) and create a Linode. You can use a Nanode for this guide.
=======
1.  Log into the [Cloud Manager](https://cloud.linode.com) and create a Linode. For this example, since you are going to install Debian 8, we chose Debian 9 so it's easy to see that the installation is successful. You can use a Nanode for this guide.
>>>>>>> 59396e8d

1.  After the Linode is finished provisioning, power it down.

1.  Click the **Resize** tab and uncheck the **Auto Resize Disk** option at the bottom of the screen.

<<<<<<< HEAD
1.  Next, click the **Disks/Configs** tab and resize the main disk so you have some room for new disks; you'll want to free 2100 MB for this example.
=======
1.  Next, click the **Advanced** tab and resize the main disk so you have some room for new disks; you'll want to free 2100 MB for the Debian 9 disk we used in this example.

    {{< note >}}
Depending on the distribution you install first, you may need to resize your disk to a size slightly larger than 2100 MB. You can always check how much space your disk is actively using and would therefore require by entering the `df -h` command when it's mounted.
{{< /note >}}
>>>>>>> 59396e8d

1.  [Create two raw, unformatted disk images](/docs/platform/disk-images/disk-images-and-configuration-profiles/#creating-a-blank-disk) from the Linode's Dashboard:

    * A disk labeled **Installer**. The size of this disk will depend upon the size of your distribution's installer, but it's recommended to make it slightly larger than the space taken up by the install media itself. For this example, the installer disk will be 100MB in size, giving us plenty of room for the Debian network installer.
    * A disk labeled **Boot**. If you *don't* plan to complete the next section on Linode Manager compatibility, this can take up the rest of the free space available on your Linode.

    {{< caution >}}
If you intend to continue to the next section on [Linode Manager Compatibility](#linode-manager-compatibility), you should make your boot disk no larger than necessary - in this example we'll install Debian to a 2000MB disk.
{{< /caution >}}

1.  [Create two configuration profiles](/docs/platform/disk-images/disk-images-and-configuration-profiles/#configuration-profiles) and disable the options under **Filesystem / Boot Helpers** for each of them, as well as the [Lassie](/docs/uptime/monitoring-and-maintaining-your-server/#configuring-shutdown-watchdog) shutdown watchdog under the **Settings** menu. Both profiles will use the **Direct Disk** option from the **Kernel** dropdown menu:

    **Installer profile**

    - Label: Installer
    - Kernel: Direct Disk
    - /dev/sda: *Boot* disk image.
    - /dev/sdb: *Installer* disk image.
    - root / boot device: Standard /dev/sdb

    **Boot profile**

    - Label: Boot
    - Kernel: Direct Disk
    - /dev/sda: *Boot* disk image.
    - root / boot device: Standard /dev/sda

### Download and Install Image

1.  Boot into [Rescue Mode](/docs/troubleshooting/rescue-and-rebuild/#booting-into-rescue-mode) with your *Installer* disk mounted to `/dev/sda`, and connect to your Linode using the [Lish Console](/docs/platform/manager/using-the-linode-shell-lish/).

1.  Once in Rescue Mode, download your installation media and copy it to your *Installer* disk. In this example we're using the Debian network installer, but you can replace the URL in the following command with the location of the image you want to install:

    {{< note >}}
As an additional security step, you can use the keys provided in the same directory as the `iso` to [verify the authenticity](https://www.debian.org/CD/verify) of the image.
{{< /note >}}

        wget http://ftp.debian.org/debian/dists/jessie/main/installer-amd64/current/images/netboot/mini.iso
        dd if=mini.iso of=/dev/sda

    {{< note >}}
If you would prefer to write the installer directly to the disk as it downloads, use:

    curl http://ftp.debian.org/debian/dists/jessie/main/installer-amd64/current/images/netboot/mini.iso | dd of=/dev/sda
{{< /note >}}

1.  Empty the cache so that you have enough space to unpack and install the image.

        sync; echo 3 > /proc/sys/vm/drop_caches

1.  Close the Lish window and go back to Cloud Manager. Reboot into your *Installer* configuration profile and open the [Glish](/docs/platform/manager/using-the-linode-graphical-shell-glish/) graphical console. You'll see your distribution's installer, and you can begin the install process.

1.  During your installer's partitioning/installation phase, be sure to instruct it to use the `/dev/sda` volume. Most installers will create separate root and swap partitions, but you can adjust this as needed.

    {{< note >}}
Some installers offer an option to place `/boot` on a separate partition. If you intend to make use of the steps in the [second part](#linode-manager-compatibility) of this guide for Linode Manager compatibility, it's important that your `/boot` directory is located on the same partition as your root filesystem.
{{< /note >}}

1.  Once the installation completes, close the Glish window and return to the Cloud Manager. Reboot into your *Boot* profile and open the Glish console. You will have access to a login prompt:

    ![Glish Console Prompt](install-custom-distro-glish-console.png "Glish Console Prompt")

### Configure Grub for Lish Access

At this point you can connect to your Linode via SSH or the Glish graphical console. However, you will not be able to connect to your Linode using the Lish serial console. To fix this, update the following settings in your `/etc/default/grub` file:

{{< file "/etc/default/grub" >}}
GRUB_TIMEOUT=10
GRUB_CMDLINE_LINUX_DEFAULT=""
GRUB_CMDLINE_LINUX="console=ttyS0,19200n8 net.ifnames=0"
{{< /file >}}

Once you've finished editing `grub`, issue the appropriate command to apply your changes to your Grub configuration:

*   Ubuntu and Debian:

        update-grub

*   CentOS and Fedora:

        grub2-mkconfig -o /boot/grub2/grub.cfg

*   Arch Linux and Gentoo:

        grub-mkconfig -o /boot/grub/grub.cfg

{{< note >}}
If you're still not able to access your Linode via Lish after updating your GRUB configuration, a reboot may be required. If this is the case, make sure you're rebooting into your *Boot* configuration profile.
{{< /note >}}

## Linode Manager Compatibility

If you've followed the steps so far, you should have a working custom distribution with raw disks, using the *direct disk* boot option. While this setup is functional, it's not compatible with several features of the Linode Manager that require the ability to mount your filesystem, such as:

*  **Disk Resizing:** Since the Linode Cloud Manager cannot determine the amount of *used* storage space on a raw disk, it can only **increase** the size. The Linode Cloud Manager cannot be used to make a raw disk smaller, and it cannot resize the filesystem on the disk - this would need to be done manually.

*  **Backups:** The Linode Backup Service needs to be able to mount your filesystem, and does not support partitioned disks.

*  **Helpers:** Several helpful features within the Linode Manager, such as [root password resets](/docs/platform/accounts-and-passwords/#resetting-the-root-password) and [Network Helper](/docs/platform/network-helper/), need access to your filesystem in order to make changes.

This section covers how to move your custom installation over to an **ext4** formatted disk so it can take advantage of these tools.

{{< note >}}
These features are not available even if you formatted the disk to *ext4* during installation because *direct disk* was selected during disk creation.
{{</ note >}}

### Prepare your Linode

1.  Create some room for two new disks. One will be formatted *ext4* to move the file system to and one will be for *swap*. To make more room, consider deleting the initial distribution that was created during Linode creation.

1.  [Create a new ext4 disk](/docs/platform/disk-images/disk-images-and-configuration-profiles/#creating-a-blank-disk). The new disk should be large enough to accommodate the root filesystem that was created on your raw disk (2000 MB). You can make this as large as you'd like, but you should leave enough space for a separate swap partition. For this example, we'll name this disk *Boot-New*.

1.  Create the second new disk and choose *swap* for the disk type. The size of this disk will depend upon your needs, but it's recommended that you make it between 256-512MB to start. We'll label this disk *Swap*.

1.  [Create a new configuration profile](/docs/platform/disk-images/disk-images-and-configuration-profiles/#configuration-profiles) with a name of your choice. For this example, we'll call the new profile *Installer-New* and it will use the following options:

    **Installer-New profile**

    - Label: Installer-New
    - Kernel: GRUB 2
    - /dev/sda: *Boot-New* disk image.
    - /dev/sdb: *Swap* disk image.
    - root / boot device: Standard /dev/sda

### Update your fstab

1.  You should still be booted into your *Boot* profile using direct disk boot; if not, boot into it now.

1.  Before you update your `/etc/fstab` file, make sure you know the current root partition of your custom distro. You can use the `lsblk` command to confirm which partition has `/` as its mount point:

    {{< output >}}
root@custom-kvm:~# lsblk
NAME   MAJ:MIN RM  SIZE RO TYPE MOUNTPOINT
fd0      2:0    1    4K  0 disk
sda      8:0    0  7.8G  0 disk
└─sda1   8:1    0  7.5G  0 part /
sr0     11:0    1 1024M  0 rom
{{</ output >}}

    In this case, you can see that the `/dev/sda1` partition is the location of your root filesystem.

1.  Next, update your `/etc/fstab` file to match the following:

    {{< output >}}
# &lt;file system&gt; &lt;mount point&gt;   &lt;type&gt;  &lt;options&gt;                  &lt;dump&gt;  &lt;pass&gt;
    proc        /proc           proc    defaults                    0       0
    /dev/sda    /               ext4    noatime,errors=remount-ro   0       1
    /dev/sdb    none            swap    sw
{{</ output >}}

    Depending upon your distribution, it may use different parameters for your root disk under the "options" section. These can be adjusted as needed. Note that you're using `/dev/sda` instead of the `sda1` root partition that was identified previously.

### Configure Grub

1.  Confirm the location of your `grub.cfg` file. Some distributions (notably, CentOS and Fedora) place this file under the `/boot/grub2` directory, while others have it under `/boot/grub`. Your new setup will use our *Grub 2* mode, which looks for a configuration file under `/boot/grub/grub.cfg`. You can confirm if your `grub.cfg` is located in the necessary spot with the `ls` command:

        ls -la /boot/grub/grub.cfg

    If your distro places its Grub configuration under this directory, you should receive output similar to the following:

        root@custom-kvm:~# ls -la /boot/grub/grub.cfg
        -r--r--r-- 1 root root 5235 Dec 28 08:05 /boot/grub/grub.cfg

1.  If the Grub config is located under `/boot/grub2` instead, create a symlink to provide the correct configuration to the bootloader:

        mkdir /boot/grub
        ln -s /boot/grub2/grub.cfg /boot/grub/grub.cfg

1.  Update your `grub.cfg` file, replacing all instances of `/dev/sda1` with `/dev/sda`. Note that this command will need to be adjusted if your root filesystem is located on a partition other than `/dev/sda1`:

        sed -i -e 's$/dev/sda1$/dev/sda$g' /boot/grub/grub.cfg

    Keep in mind that if your `grub.cfg` is located under `/boot/grub2`, you should adjust this command to reflect that.

### Transfer your Root Filesystem to your Ext4 Disk

Now that you've updated the necessary configuration files, you're ready to move your root filesystem to the ext4 disk you created previously. To get started, boot your Linode into [Rescue Mode](/docs/troubleshooting/rescue-and-rebuild/) with the following disk assignments:

*  *Boot* disk mounted to `/dev/sda`
*  *Boot-New* disk mounted to `/dev/sdb`

In Rescue Mode, connect via Lish and transfer your root filesystem from the `/dev/sda1` partition to your new ext4 disk:

    dd if=/dev/sda1 of=/dev/sdb bs=1M

Once the transfer completes, reboot into your *Installer-New* profile. You now have a custom distribution that works with the Linode Manager's extra features. In order to make use of the Backup Service, you'll need to remove the raw disks that were used during the installation process.

### Linode Images
Linode offers an image feature. The feature allows users to quickly deploy custom or preconfigured distribution images to new Linodes. Read this [guide](/docs/platform/disk-images/linode-images/) to learn more.<|MERGE_RESOLUTION|>--- conflicted
+++ resolved
@@ -45,25 +45,17 @@
 
 ### Prepare your Linode
 
-<<<<<<< HEAD
 1.  Log into the [Cloud Manager](https://cloud.linode.com) and create a Linode. You can use a Nanode for this guide.
-=======
-1.  Log into the [Cloud Manager](https://cloud.linode.com) and create a Linode. For this example, since you are going to install Debian 8, we chose Debian 9 so it's easy to see that the installation is successful. You can use a Nanode for this guide.
->>>>>>> 59396e8d
 
 1.  After the Linode is finished provisioning, power it down.
 
 1.  Click the **Resize** tab and uncheck the **Auto Resize Disk** option at the bottom of the screen.
 
-<<<<<<< HEAD
-1.  Next, click the **Disks/Configs** tab and resize the main disk so you have some room for new disks; you'll want to free 2100 MB for this example.
-=======
-1.  Next, click the **Advanced** tab and resize the main disk so you have some room for new disks; you'll want to free 2100 MB for the Debian 9 disk we used in this example.
+1.  Next, click the **Disks/Configs** tab and resize the main disk so you have some room for new disks; you'll want to free 2100 MB for the Debian 9 disk we used in this example.
 
     {{< note >}}
 Depending on the distribution you install first, you may need to resize your disk to a size slightly larger than 2100 MB. You can always check how much space your disk is actively using and would therefore require by entering the `df -h` command when it's mounted.
 {{< /note >}}
->>>>>>> 59396e8d
 
 1.  [Create two raw, unformatted disk images](/docs/platform/disk-images/disk-images-and-configuration-profiles/#creating-a-blank-disk) from the Linode's Dashboard:
 
