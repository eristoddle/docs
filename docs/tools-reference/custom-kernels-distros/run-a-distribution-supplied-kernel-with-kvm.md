---
author:
  name: Alex Fornuto
  email: docs@linode.com
description: 'Instructions for configuring your Linode to run a native distribution-supplied kernel on KVM hosts. Written for distributions using systemd'
<<<<<<< HEAD
license: '[CC BY-ND 4.0](https://creativecommons.org/licenses/by-nd/4.0)'
keywords: 'kvm,custom linux, kernel,custom linode,systemd,debian 8,centos,fedora,gentoo'
modified: Tuesday, January 19, 2016
=======
keywords: 'kvm,custom linux, kernel,custom linode,systemd,debian 8,centos,fedora,gentoo'
license: '[CC BY-ND 3.0](http://creativecommons.org/licenses/by-nd/3.0/us/)'
modified: Tuesday, June 7, 2016
>>>>>>> d92e8cff
modified_by:
  name: Kent Davis
published: 'Monday June 29th, 2015'
title: 'Run a Distribution-Supplied Kernel on a KVM Linode'
---

This guide explains how to enable the kernels your OS provides for a KVM Linode. This is useful if you'd like to enable specific kernel features, or you'd prefer to handle kernel upgrades directly. These steps have been tested on:

* Arch Linux
* CentOS 7
* Debian
* Fedora 22
* Ubuntu
* Gentoo

Before you get started, make sure you follow the steps outlined in our [Getting Started](/docs/getting-started) guide. Your Linode needs to be in a functional state. These steps should be performed as `root` on your Linode, via an SSH session.

## Installing the Distribution Provided Kernel

1.  Ensure that your system is up to date, using the distribution's package manager.

2.  Use `uname` to identify the current kernel version:

        uname -a

    The output will be similar to that shown below:

        Linux localhost 4.0.4-x86_64-linode57 #1 SMP Thu May 21 11:01:47 EDT 2015 x86_64 x86_64 x86_64 GNU/Linux

3.  Make a note of the kernel you're currently using (`4.0.4-x86_64` in our example). You will be replacing it with the current latest kernel supplied by your Linux distribution.

4.  Install the Linux kernel. The package name differs based on your distribution:

    * Arch Linux

          pacman -S linux grub

    * CentOS 7

          yum install kernel grub2

    * Debian

          apt-get install linux-image-amd64 grub2

    * Fedora 22

          dnf install kernel-core grub2

    * Ubuntu

          apt-get install linux-image-virtual grub2
    
    * Gentoo
<<<<<<< HEAD

          echo "GRUB_PLATFORMS=\"coreboot pc\"" >> /etc/portage/make.conf
          emerge --ask sys-boot/grub
=======
    
	  echo "GRUB_PLATFORMS=\"coreboot pc\"" >> /etc/portage/make.conf
	  
	  emerge --ask sys-boot/grub sys-kernel/gentoo-sources
	  
	  eselect kernel list
	  
	  eselect kernel set [# of new kernel]
	  
	  zcat /proc/config.gz > /usr/src/linux/.config
	  
	  genkernel --oldconfig all
>>>>>>> d92e8cff

    {: .note }
    > During the installation of `grub` you may be asked which disk image to install to. Since Linode provides the grub bootloader, the system need only provide the `grub.cfg` file, and you don't need to install `grub` to your MBR.

5.  Verify the kernel version provided by your distribution in `/boot`:
 
        ls /boot/vmlinuz*
        /boot/vmlinuz-3.16.0-4-amd64

## Configuring Grub

1.  Edit `/etc/default/grub` and add or change the following variables to match the following. There will be other variables in this file, but we are only concerned with those listed below:

	{:.file-excerpt }
	/etc/default/grub
	: ~~~
      GRUB_TIMEOUT=10
      GRUB_CMDLINE_LINUX="console=ttyS0,19200n8"
      GRUB_DISABLE_LINUX_UUID=true
      GRUB_SERIAL_COMMAND="serial --speed=19200 --unit=0 --word=8 --parity=no --stop=1"
      GRUB_TERMINAL=serial
	  ~~~

2.  Run the following command to update the bootloader.

    * Arch Linux

          grub-mkconfig -o /boot/grub/grub.cfg

    * Debian 8 & Ubuntu 15.04

          update-grub

    * CentOS 7

          mkdir /boot/grub
          grub2-mkconfig -o /boot/grub/grub.cfg

    * Fedora 22 - Replace with the current kernel version

          dracut /boot/initrd-4.0.5-300.fc22.x86_64.img 4.0.5-300.fc22.x86_64 
          mkdir /boot/grub
          grub2-mkconfig -o /boot/grub/grub.cfg

    * Gentoo

	  grub2-mkconfig -o /boot/grub/grub.cfg
	  
Note that if you later install an updated kernel, you'll need to run this command again to update your GRUB menu. By default, the first kernel in the list will be booted.

## Rebooting into Grub2 Mode

1.  In your Linode's Dashboard, Click on **Edit** under the  Configuration Profiles section:

    [![Click on Edit](/docs/assets/edit_config_profile_small.png)](/docs/assets/edit_config_profile.png)

2.  In the *Boot Settings* section, select **GRUB 2** from the **Kernel** drop down menu:

    [![Select GRUB 2](/docs/assets/config_profile_grub2.png)](/docs/assets/config_profile_grub2.png)

3.  At the bottom of the page, click on **Save Changes**.

4.  Reboot your Linode. You can monitor the boot process in the [LISH console](/docs/networking/using-the-linode-shell-lish).

    {: .note }
    > During boot you may see this error message:
    >
    >     error: file `/boot/grub/i386-pc/all_video.mod' not found.
    >     Loading Linux linux ...
    >     Loading initial ramdisk ...
    >
    >     Press any key to continue...
    >
    > You can safely ignore it.

5.  After logging back in to your Linode, run `uname -a` again to confirm the new kernel:

        Linux li63-119.members.linode.com 3.10.0-229.4.2.el7.x86_64.debug #1 SMP Wed May 13 10:20:16 UTC 2015 x86_64 x86_64 x86_64 GNU/Linux<|MERGE_RESOLUTION|>--- conflicted
+++ resolved
@@ -3,15 +3,9 @@
   name: Alex Fornuto
   email: docs@linode.com
 description: 'Instructions for configuring your Linode to run a native distribution-supplied kernel on KVM hosts. Written for distributions using systemd'
-<<<<<<< HEAD
 license: '[CC BY-ND 4.0](https://creativecommons.org/licenses/by-nd/4.0)'
 keywords: 'kvm,custom linux, kernel,custom linode,systemd,debian 8,centos,fedora,gentoo'
-modified: Tuesday, January 19, 2016
-=======
-keywords: 'kvm,custom linux, kernel,custom linode,systemd,debian 8,centos,fedora,gentoo'
-license: '[CC BY-ND 3.0](http://creativecommons.org/licenses/by-nd/3.0/us/)'
 modified: Tuesday, June 7, 2016
->>>>>>> d92e8cff
 modified_by:
   name: Kent Davis
 published: 'Monday June 29th, 2015'
@@ -66,24 +60,20 @@
           apt-get install linux-image-virtual grub2
     
     * Gentoo
-<<<<<<< HEAD
 
           echo "GRUB_PLATFORMS=\"coreboot pc\"" >> /etc/portage/make.conf
           emerge --ask sys-boot/grub
-=======
-    
-	  echo "GRUB_PLATFORMS=\"coreboot pc\"" >> /etc/portage/make.conf
-	  
-	  emerge --ask sys-boot/grub sys-kernel/gentoo-sources
-	  
-	  eselect kernel list
-	  
-	  eselect kernel set [# of new kernel]
-	  
-	  zcat /proc/config.gz > /usr/src/linux/.config
-	  
-	  genkernel --oldconfig all
->>>>>>> d92e8cff
+
+          emerge --ask sys-boot/grub sys-kernel/gentoo-sources
+
+          eselect kernel list
+
+          eselect kernel set [# of new kernel]
+
+          zcat /proc/config.gz > /usr/src/linux/.config
+
+          genkernel --oldconfig all
+
 
     {: .note }
     > During the installation of `grub` you may be asked which disk image to install to. Since Linode provides the grub bootloader, the system need only provide the `grub.cfg` file, and you don't need to install `grub` to your MBR.
