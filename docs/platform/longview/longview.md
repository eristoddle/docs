---
author:
  name: Linode
  email: docs@linode.com
description: Our guide to installing and using Linode Longview.
keywords: 'system monitoring,longview,troubleshooting'
license: '[CC BY-ND 3.0](http://creativecommons.org/licenses/by-nd/3.0/us/)'
alias: ['longview/']
modified: Tuesday, September 19th, 2014
modified_by:
  name: Linode
published: 'Wednesday, March 27th, 2013'
title: Longview
---

Longview is our Linux system statistics graphing service. It tracks important metrics for CPU, memory, and network use, both aggregate and per-process, and it provides real-time graphs that can help you pinpoint performance problems. Longview can be used to monitor any virtual server or computer running Linux - including systems not hosted by Linode. Features include:

-   Up-to-the-minute information about each system
-   Open-source client application
-   Zoomable graphs with contextual data
-   Process statistics including CPU, memory, and IO usage

This guide shows you how to start monitoring systems with Longview.

To access Longview, log in to the [Linode Manager](https://manager.linode.com) and click the **Longview** tab.

[![Linode Longview.](/docs/assets/1371-lv_overview_network_sm.png)](/docs/assets/1372-lv_overview_network.png)

Adding Systems
--------------

To add a Longview system, first add a system to the Longview interface in the Linode Manager. Then install the Longview client application on your system. At that point, the Longview client application will start transferring your system statistics to Linode's servers.

 {: .note }
>
> Longview can monitor any Linux system running a supported distribution - including systems not hosted by Linode.

### Supported Distributions

Before adding your system to Longview, you should verify that your Linux distribution is supported. Longview is currently supported on the following distributions:

-   Ubuntu 10.04 and 12.04+
-   Debian 6 and 7
-   Fedora 17, 18, and 19
-   CentOS 5 and 6

The Longview client may work on other distributions, but at this time we cannot provide support for distributions other than the ones listed here.

### Installing the Client

To start monitoring a system with Longview, you'll need to add the system to the Longview interface in the Linode Manager and then install the Longview client application. Here's how to add a new system to Longview:

1.  Log in to the [Linode Manager](https://manager.linode.com).
2.  Select the **Longview** tab. The webpage shown below appears.

    [![Adding a system to Linode Longview.](/docs/assets/1369-lv_overview_mem_sm.png)](/docs/assets/1370-lv_overview_mem.png)

3.  Click **Add Client**. The webpage shown below appears.

    [![Adding a system to Linode Longview.](/docs/assets/1383-lv_install.png)](/docs/assets/1383-lv_install.png)

4.  Copy the Longview installation command to your clipboard.
5.  Open a terminal window and [log in to your Linode via SSH](getting-started#sph_logging-in-for-the-first-time).
6.  Paste the Longview installation command into the terminal window, and then press Return. The Longview client will be installed on your system.

You have successfully installed the Longview client on your system. Longview will start collecting system-level data immediately. Repeat this process to add additional systems to Longview.

### Manually Installing the Client

If the installation process described above doesn't work, you'll need to manually install the Longview client. Follow the instructions for your distribution, as described below. You should only attempt to manually install the Longview client if you were unable to complete the instructions in the previous section.

#### Debian and Ubuntu

If you're running a Debian or Ubuntu distribution, follow these steps to manually install the Longview client on your system:

1.  Open a terminal window and [log in to your Linode via SSH](getting-started#sph_logging-in-for-the-first-time).
2.  Find the name of your distribution by entering the following command. For example, if you're running Ubuntu 12.04, the output will be `precise`. Remember this name - you'll need it later.

        lsb_release -sc

3.  Create a file to hold the repository by entering the following command:

        sudo nano /etc/apt/sources.list.d/longview.list

4.  Paste the following line into the terminal window, replacing `precise` with the name of your distribution:

        deb http://apt-longview.linode.com/ precise main

5.  Save the changes to the file by pressing **Control-X**, and then **Y**.
6.  Download the key to your system by entering the following command:

        sudo wget https://apt-longview.linode.com/linode.gpg

7.  Move the key by entering the following command:

        sudo mv linode.gpg /etc/apt/trusted.gpg.d/linode.gpg

8.  Create a directory for the API key file by entering the following command:

        sudo mkdir -p /etc/linode/

9.  Create a file to hold your API key by entering the following command:

        sudo nano /etc/linode/longview.key

10. Log in to the [Linode Manager](https://manager.linode.com).
11. Select the **Longview** tab.
12. Click **Add Client**. The box shown below appears.

    [![Manually adding a system to Linode Longview.](/docs/assets/1383-lv_install.png)](/docs/assets/1383-lv_install.png)

13. Click **go back** to return to the Linode dashboard.
14. Click the **i** button, as shown below.

    [![Manually adding a system to Linode Longview.](/docs/assets/1391-lv_overview_swap_i_crop.png)](/docs/assets/1391-lv_overview_swap_i_crop.png)

15. Copy the API key to your clipboard, as shown below.

    [![Manually adding a system to Linode Longview.](/docs/assets/1379-lv_api_sm.png)](/docs/assets/1380-lv_api.png)

16. Back in the terminal window, paste the API key into the `longview.key` file.
17. Save the changes to the file by pressing **Control-X**, and then **Y**.
18. Install the Longview client by entering the following commands, one by one:

        sudo apt-get update
        sudo apt-get install -y linode-longview

Congratulations! The Longview client is now installed on your Ubuntu or Debian system.

#### Fedora and CentOS

If you're running a Fedora or CentOS distribution, follow these steps to manually install the Longview client on your system:

1.  Open a terminal window and [log in to your Linode via SSH](getting-started#sph_logging-in-for-the-first-time).
2.  Create a file to hold the repository by entering the following command:

        sudo nano /etc/yum.repos.d/longview.repo

3.  Paste the following lines into the terminal window, where `DIST` is the name of your distribution (e.g., "Fedora"), and `REV` is your distribution's version number (e.g., "17") :

        [longview]
        name=Longview Repo
        baseurl=https://yum-longview.linode.com/DIST/REV/noarch/
        enabled=1
        gpgcheck=1

 {: .note }
>
> You can find your distribution's name and version number by entering the following command: `cat /etc/redhat-release`

4.  Save the changes to the file by pressing **Control-X**, and then **Y**.
5.  Download the key to your system by entering the following command:

        sudo wget https://yum-longview.linode.com/linode.key

6.  Import the key by entering the following command:

        sudo rpm --import linode.key

7.  Create a directory for the API key file by entering the following command:

        sudo mkdir -p /etc/linode/

8.  Create a file to hold your API key by entering the following command:

        sudo nano /etc/linode/longview.key

9.  Log in to the [Linode Manager](https://manager.linode.com).
10. Select the **Longview** tab.
11. Click **Add Client**. The box shown below appears.

    [![Manually adding a system to Linode Longview.](/docs/assets/1383-lv_install.png)](/docs/assets/1383-lv_install.png)

12. Click **go back** to return to the Linode dashboard.
13. Click the **i** button, as shown below.

    [![Manually adding a system to Linode Longview.](/docs/assets/1391-lv_overview_swap_i_crop.png)](/docs/assets/1391-lv_overview_swap_i_crop.png)

14. Copy the API key to your clipboard, as shown below.

    [![Manually adding a system to Linode Longview.](/docs/assets/1379-lv_api_sm.png)](/docs/assets/1380-lv_api.png)

15. Back in the terminal window, paste the API key into the `longview.key` file.
16. Save the changes to the file by pressing **Control-X**, and then **Y**.
17. Install the Longview client by entering the following commands, one by one:

        sudo yum install -y linode-longview

Congratulations! The Longview client is now installed on your Fedora or CentOS system.

#### All Distros

Follow these commands to install Longview on your Linode manually:

1.  Log in to the [Linode Manager](https://manager.linode.com).
2.  Select the **Longview** tab. The webpage shown below appears.

    [![Adding a system to Linode Longview.](/docs/assets/1369-lv_overview_mem_sm.png)](/docs/assets/1370-lv_overview_mem.png)

3.  Click **Add Client**. The webpage shown below appears.

    [![Adding a system to Linode Longview.](/docs/assets/1383-lv_install.png)](/docs/assets/1383-lv_install.png)

4.  Copy the Longview installation command to your clipboard.
5.  Open a terminal window and [log in to your Linode via SSH](getting-started#sph_logging-in-for-the-first-time).
6.  Paste the Longview installation command into the terminal window, and then press Return. The Longview client will be installed on your system.
7.  View the output as Longview's core dependencies are installed. If you're missing any core dependencies, you'll need to look up the corresponding error and install or reconfigure the appropriate item. On a successful installation, you should see output like the following:

        Installing dependencies in to: /opt/linode/longview
        ==== Installing Longview core dependencies ====
        Successfully installed URI-1.60

        ...

        Successfully installed DBI-1.630
        29 distributions installed

    {:.note}
    >
    > If you don't have MySQL installed, you'll receive an error about dependencies for Longview-MySQL. You can safely ignore the error if MySQL isn't installed. Here's an example of the output:
    >
    > ==== Installing Longview-MySQL dependencies ==== ! Configure failed for DBD-mysql-4.025. See /root/.cpanm/work/1384896259.21932/build.log for details. ==== Translating Headers ==== /usr/include/syscall.h -\> /usr/include/syscall.ph
    >
    > ...

Congratulations! The Longview client is now installed.

### Firewall Rules

<<<<<<< HEAD
If your Linode is currently utilizing a Firewall, it will need to allow communication with Longview's aggregation host. In order to do so, you will want to allow traffic destined for 'longview.linode.com' to be routed through your Firewall. The following rules should allow your Linode to provide its metrics to the Longview application:

1. You will want to edit your INPUT chain so that traffic is routed to your Linode.

    iptables -I INPUT -s longview.linode.com -j ACCEPT

2. In order for your Linode to provide its metrics to Longview you will want to allow the same address through the OUTPUT chain of your Firewall.

    iptables -I OUTPUT -d longview.linode.com -j ACCEPT 
=======
If your Linode has a firewall, it will need to allow communication with Longview's aggregation host. To do so, you will need to allow traffic destined for 'longview.linode.com' to be routed through your firewall. The following rules should allow your Linode to provide its metrics to the Longview application:

1. You will want to edit your INPUT chain so that traffic is routed to your Linode.

        iptables -I INPUT -s longview.linode.com -j ACCEPT

2. In order for your Linode to provide its metrics to Longview you will want to allow the same address through the OUTPUT chain of your Firewall.

        iptables -I OUTPUT -d longview.linode.com -j ACCEPT 

If you followed the instructions for setting up a firewall in our [Securing Your Server](/docs/security/securing-your-server) guide, go back to [this section](/docs/security/securing-your-server#step_6) to find additional rules for Longview.
>>>>>>> 0bb5777f

### Labeling Systems

If you plan on monitoring multiple systems with Longview, you should create *labels* for the systems to differentiate them. This will make them easier to find in the Linode Manager. Here's how to label the systems monitored by Longview:

1.  In the Linode Manager, select the **Longview** tab. The webpage shown below appears.

    [![Manually adding a system to Linode Longview.](/docs/assets/1391-lv_overview_swap_i_crop.png)](/docs/assets/1391-lv_overview_swap_i_crop.png)

2.  Locate the system you want to label, and then click the **i** button. The webpage shown below appears.

    [![Labeling systems in Linode Longview.](/docs/assets/1385-lv_label_sm.png)](/docs/assets/1386-lv_label.png)

3.  In the **Label** field, enter a name for the system.
4.  Click **Save Changes**.

You have successfully changed the system's Longview label. Repeat this process to change the labels for the other systems you're monitoring with Longview.

Viewing Statistics
------------------

Now that the Longview client is installed on your system, you can use Longview to monitor your system's performance. If you've just installed the client application, please note that the graphs can take a couple of minutes to appear while the Longview systems start collecting data from your system.

### Overview Tab

The **Overview** tab provides all of your system's most important statistics in one place, as shown below. You can see your system's CPU and memory usage, network and disk I/O transfer, and the top processes. The information on the graphs is correlated, so when you move your pointer over one graph, data points are automatically displayed on the other graphs at the same time, making it easy to troubleshoot problems with your system.

[![The Linode Longview Overview tab.](/docs/assets/1389-lv_overview_numbered_sm.png)](/docs/assets/1390-lv_overview_numbered.png)

1.  Percentage of CPU time spent in wait (on disk), in user space, and in kernel space.
2.  Total amount of RAM memory that is being used, and the amount of memory in cache, in buffers, and in swap.
3.  Amount of network data that has been transferred to and from your system.
4.  Basic information about system, including the operating system name and version, processor speed, uptime, and available updates.
5.  Server load average.
6.  Top processes on the system. To access detailed information about the processes running on your system, select the **Process Explorer** link to open the *Process Explorer* tab.
7.  Disk input/output (I/O). This is the amount of data being read from, or written to, the system's hard disk.

This tab is simply designed to give you a basic idea of what's going on with your system. To see in-depth performance information, you'll need to open the other tabs, as described below.

### Network Tab

The **Network** tab allows you to monitor the inbound and outbound traffic to your system, as shown below. The graph at the top of the page shows the combined inbound and outbound data transfer. The other graphs show the data transfer over the IPv4 and IPv6 public and private networks.

 {: .note }
>
> If you are monitoring a non-Linode system, only a single graph will be shown for each network interface.

[![The Network tab in Linode Longview.](/docs/assets/1387-lv_network_sm.png)](/docs/assets/1406-lv_network.png)

The data for the IPv4 and IPv6 public and private networks is updated every 5 minutes. To show or hide inbound or outbound traffic, click **Inbound** or **Outbound** in the legend. The graph will be updated to show only the data that is selected.

### Disks Tab

The **Disks** tab displays information about the disks mounted on your system. Select a disk from the left column, and Longview displays the disk's IO, available space, and inodes.

[![The Process Explorer tab in Linode Longview.](/docs/assets/1381-lv_disks_sm.png)](/docs/assets/1382-lv_disks.png)

As with the graphs on the other Longview tabs, you can show or hide the read and write lines on the IO graph by clicking **Read** or **Write**.

### Process Explorer Tab

The **Process Explorer** tab displays all of the processes that were running on your system during the selected time interval, as shown below. Select a process to examine its CPU, memory, and IO consumption.

[![The Process Explorer tab in Linode Longview.](/docs/assets/1392-lv_processexplorer_sm.png)](/docs/assets/1393-lv_processexplorer.png)

If you have a large number of processes running on your system, you can enter the name of the process in the **Filter** field to search for it, or you can click the **More** link at the bottom of the webpage to scroll through all of the processes.

### System Tab

The **System** tab provides general background information about your system, as shown below. At the top of the page, you can see statistics about the operating system, processor, and physical RAM. On the bottom half of the page, you can find detailed information about services that are actively listening for a connection, the current active connections to your system, and any available package updates that need to be installed.

[![The System Info tab in Linode Longview: Listening Services.](/docs/assets/1404-lv_system_sm.png)](/docs/assets/1405-lv_system.png)

To inspect the services that are actively waiting for a connection, select the **listening services** link, as shown above. Any processes waiting for a connection will appear in the lower-right corner of the page. This is a good way to verify that your services are running and listening on a particular port.

[![The System Info tab in Linode Longview: Active Connections.](/docs/assets/1399-lv_system_connections_sm.png)](/docs/assets/1400-lv_system_connections.png)

See who's connected to your system by selecting the **active connections** link, as shown above. All users with active connections are displayed.

 {: .note }
>
> The `root` user may also appear in the list if there is an active SSH connection. That's because SSH runs as `root` before dropping privileges to the non-root account, and it never closes the file handle. This *does not* necessarily mean that the `root` user is connected via SSH.

[![The System Info tab in Linode Longview: Available Packages.](/docs/assets/1402-lv_updates_sm.png)](/docs/assets/1403-lv_updates.png)

If there are updates available for your system's distribution, you can see them by selecting the **available package updates** link, as shown above. The available updates are listed by name, current version number, and new version number. To install the updates, you'll need to log in to your system and [update the installed packages](/docs/monitoring-and-maintaining#sph_updating-installed-packages).

Using the Interface
-------------------

To take full advantage of Longview's features, you'll need to learn how to view more data in the graphs and narrow their focus to a specific period in time. By changing the viewing history, you'll be able to see statistics for a longer period of time. And by zooming in on a graph, you'll narrow the graph's display to a specific point in time.

### Viewing History

By default, Longview displays statistics for the past twelve hours. However, if you've [upgraded to Longview Pro](#upgrading-to-longview-pro), you can change Longview's *viewing history* to review your system's statistics for a different time interval, like the previous 24 hours, or the last 30 days. This is a great way to investigate performance issues that occurred in the past. To change the viewing history, select a different interval from the viewing history menu in the top-right corner, as shown below.

[![Viewing history in Linode Longview.](/docs/assets/1460-longview_12hrs.png)](/docs/assets/1460-longview_12hrs.png)

All of the graphs will be updated to display data for the time interval you selected. To reset the time interval and reenable live updating, select **Past 30 minutes (live)** from the viewing history menu.

 {: .note }
>
> If you have selected a time interval other than **Past 30 minutes (live)**, the graphs will not be automatically updated with new data.

### Zooming

Longview allows you to *zoom* in on graphs to take a close look at a specific time interval. For example, if you saw a major spike in CPU usage that lasted 19 minutes, you could zoom in on that 19 minute interval to see the graphs in more detail. To zoom in, click and drag the pointer to select a specific portion of the graph, as shown below.

[![Zooming in Linode Longview.](/docs/assets/1397-lv_zoom_crop_sm.png)](/docs/assets/1398-lv_zoom_crop.png)

All of the graphs will be updated to display data for the time interval you selected. The graphs will stay set to the time interval you selected until you *reset the zoom*.

[![Zooming in Linode Longview.](/docs/assets/1233-longview29.png)](/docs/assets/1233-longview29.png)

When you're ready to reset the zoom and restore all of the graphics to the default 30 minute time interval, select the **Reset Zoom** link in the top-right corner, as shown above.

Upgrading to Longview Pro
-------------------------

The free version of Longview updates every 5 minutes and provides only twelve hours of performance history. Upgrade to Longview Pro to get 60-second data resolution and start saving your entire system history.

Longview Pro is available at a tiered pricing plan. The default level for a new Longview account is **Longview Free**. To change your plan level, follow these instructions:

1.  Click the **Longview** tab.

    [![Linode Longview.](/docs/assets/1371-lv_overview_network_sm.png)](/docs/assets/1372-lv_overview_network.png)

2.  At the bottom of the overview page, click the **Subscription options** link. You will be taken to the plan selection page:

    [![The Longview subscription page.](/docs/assets/1377-lv_subscription_sm.png)](/docs/assets/1378-lv_subscription.png)

3.  Select the plan level from the list using the radio buttons. The plan options are as follows:
    -   **Longview Free:** Up to 10 clients, free.
    -   **Longview Pro 3 pack:** Up to 3 clients, for \$20 per month.
    -   **Longview Pro 10 pack:** Up to 10 clients, for \$40 per month.
    -   **Longview Pro 40 pack:** Up to 40 clients, for \$100 per month.
    -   **Longview Pro 100 pack:** Up to 100 clients, for \$200 per month.

4.  Click **Continue \>\>**.
5.  Review your order, then click **Complete Order**.

Longview will start collecting more than twelve hours of performance data after you upgrade.

Troubleshooting
---------------

If you're experiencing problems with the Longview client application, please perform the following steps:

-   [Check the list of supported Linux distributions](#supported-distributions).
-   [Install all available package updates](/docs/monitoring-and-maintaining#sph_updating-installed-packages). Longview requires Perl 5.8 or later.
-   Check that your system is [using the latest kernel](/docs/monitoring-and-maintaining#sph_applying-kernel-updates). Use a newer kernel if possible. Linux 2.6.18 is supported, but does not include full functionality.
-   Make sure the Longview client is running on your system by entering the following command:

        service longview status

-   If the Longview client is not currently running, start it by entering the following command:

        service longview start

-   Check the Longview log for errors. The log file is located in `/var/log/linode/longview.log`.
-   Start the Longview client in "debug" mode for increased logging verbosity. Enter the following commands, one by one:

        service longview stop

    **Debian/Ubuntu:** :

        /etc/init.d/longview debug 

    **Fedora/CentOS:** :

        /opt/linode/longview/Linode/Longview.pl debug

-   Verify that the Longview client can communicate with our servers. Add the following line to your [firewall rules](/docs/securing-your-server#sph_creating-a-firewall):

        iptables -A OUTPUT -p tcp --dport 443 -d longview.linode.com -j ACCEPT

If you still need assistance after performing these steps, please open a [support ticket](/docs/support#sph_contacting-linode-support).

Updating Longview
-----------------

Periodically, you will receive notices that a Longview update is available. To update the client, run the following command on your Linode via SSH:

Debian and Ubuntu:

    apt-get update
    apt-get install linode-longview

Fedora and CentOS:

    yum update linode-longview

On Debian and Ubuntu systems, you may receive a request to update your `init.d` script. You should choose **Y** for **Yes**:

    Configuration file `/etc/init.d/longview'
     ==> File on system created by you or by a script.
     ==> File also in package provided by package maintainer.
       What would you like to do about it ?  Your options are:
        Y or I  : install the package maintainer's version
        N or O  : keep your currently-installed version
          D     : show the differences between the versions
          Z     : start a shell to examine the situation
     The default action is to keep your current version.
    *** longview (Y/I/N/O/D/Z) [default=N] ? y

Your Longview client will now be up to date.

Disabling Longview
------------------

To disable Longview on a system, you'll need to remove it from the Longview interface in the Linode Manager and then uninstall the Longview client application from the system.

### Removing Systems from Longview

First, you should remove a system from the Longview interface in the Linode Manager. Here's how:

1.  In the Linode Manager, select the **Longview** tab. The webpage shown below appears.

    [![Removing systems from Linode Longview.](/docs/assets/1388-lv_overview_mem_x_crop.png)](/docs/assets/1388-lv_overview_mem_x_crop.png)

2.  Locate the system you want to label, and then click the **X** button. The Remove Verification webpage appears.
3.  Click **Remove this system from Longview** to remove the system.

The system has been removed from the Longview interface in the Linode Manager. Repeat this process to remove other systems from Longview.

### Uninstalling the Longview Client

Next, you should remove the Longview client application from the system you want to stop monitoring. Here's how:

1.  Open a terminal window and [log in to your Linode via SSH](getting-started#sph_logging-in-for-the-first-time).
2.  If you are using Debian or Ubuntu, enter the following command into the terminal window:

        sudo apt-get remove linode-longview

3.  If you are using Fedora or CentOS, enter the following command into the terminal window:

        sudo yum remove linode-longview

4.  If you are using another distribution, enter the following command into the terminal window:

        sudo rm -rf /opt/linode/longview

The Longview client application will be removed from your system. This completes the Longview removal process.

Longview Apps
-------------

The Longview Apps extend Longview's statistics reporting to specific services running on your Linode.

-   [Longview App for Apache](/docs/longview/longview-for-apache)
-   [Longview App for Nginx](/docs/longview/longview-for-nginx)
-   [Longview App for MySQL](/docs/longview/longview-for-mysql)<|MERGE_RESOLUTION|>--- conflicted
+++ resolved
@@ -6,7 +6,7 @@
 keywords: 'system monitoring,longview,troubleshooting'
 license: '[CC BY-ND 3.0](http://creativecommons.org/licenses/by-nd/3.0/us/)'
 alias: ['longview/']
-modified: Tuesday, September 19th, 2014
+modified: Monday, October 27th, 2014
 modified_by:
   name: Linode
 published: 'Wednesday, March 27th, 2013'
@@ -227,29 +227,17 @@
 
 ### Firewall Rules
 
-<<<<<<< HEAD
-If your Linode is currently utilizing a Firewall, it will need to allow communication with Longview's aggregation host. In order to do so, you will want to allow traffic destined for 'longview.linode.com' to be routed through your Firewall. The following rules should allow your Linode to provide its metrics to the Longview application:
+If your Linode has a firewall, it will need to allow communication with Longview's aggregation host. To do so, you will need to allow traffic destined for 'longview.linode.com' to be routed through your firewall. The following rules should allow your Linode to provide its metrics to the Longview application:
 
 1. You will want to edit your INPUT chain so that traffic is routed to your Linode.
 
-    iptables -I INPUT -s longview.linode.com -j ACCEPT
+        iptables -I INPUT -s longview.linode.com -j ACCEPT
 
 2. In order for your Linode to provide its metrics to Longview you will want to allow the same address through the OUTPUT chain of your Firewall.
 
-    iptables -I OUTPUT -d longview.linode.com -j ACCEPT 
-=======
-If your Linode has a firewall, it will need to allow communication with Longview's aggregation host. To do so, you will need to allow traffic destined for 'longview.linode.com' to be routed through your firewall. The following rules should allow your Linode to provide its metrics to the Longview application:
-
-1. You will want to edit your INPUT chain so that traffic is routed to your Linode.
-
-        iptables -I INPUT -s longview.linode.com -j ACCEPT
-
-2. In order for your Linode to provide its metrics to Longview you will want to allow the same address through the OUTPUT chain of your Firewall.
-
         iptables -I OUTPUT -d longview.linode.com -j ACCEPT 
 
 If you followed the instructions for setting up a firewall in our [Securing Your Server](/docs/security/securing-your-server) guide, go back to [this section](/docs/security/securing-your-server#step_6) to find additional rules for Longview.
->>>>>>> 0bb5777f
 
 ### Labeling Systems
 
