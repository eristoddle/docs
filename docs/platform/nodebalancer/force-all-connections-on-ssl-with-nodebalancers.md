---
author:
  name: Joel Kruger
  email: jkruger@linode.com
description: 'Forcing all connections to use SSL with NodeBalancers.'
keywords: 'Linode,NodeBalancer,SSL,redirect'
license: '[CC BY-ND 3.0](http://creativecommons.org/licenses/by-nd/3.0/us/)'
modified: Monday, May 18th, 2015
modified_by:
  name: Joel Kruger
published: 'Monday, May 25th, 2015'
title: Forcing SSL connections with Nodebalancers
---

<<<<<<< HEAD
The following guide will help you  obtain a valid, commercially signed SSL certificate, and install it on your NodeBalancer. This guide provides step-by-step instructions for configuring a NodeBalancer to redirect all web connections, using SSL, over port 443/HTTPS. Instructions will be provided to configure this with both the Apache and Nginx servers on Debian and Redhat based distributions.


{: .note }
> 
=======
The following documentation will assist you with obtaining a valid, commercially signed SSL certificate and then installing it on your NodeBalancer. This guide provides step-by-step instructions for configuring a NodeBalancer that will redirect all web connections, using SSL, over port 443/HTTPS. Instructions will be provided to configure this with both the Apache and Nginx servers on Debian and Redhat based distributions.

{: .note }
> 
> Please note that commercial SSL certificates require a unique IP address for each certificate. As a result, you will only be able to host one SSL-enabled website per NodeBalancer.

 {: .note }
 > 
>>>>>>> 5984b2af
> Throughout this guide we will offer several suggested values for specific configuration settings, some of these values will be set by default. These settings are shown in the guide as a reference and you may need to modify them to suit your application accordingly.

Prerequisites
---------------

- When first configuring back-end Linodes, you should set them up according to the instructions in our [Getting Started](/docs/getting-started) guide. In addition, we recommend that you implement security precautions. For assistance with this, please see our documentation: [Securing Your Server](https://linode.com/docs/security/securing-your-server)

- This guide assumes that you have already deployed two or more back-end Linodes and configured them with either a LAMP stack or a LEMP stack. If you have not, please review the following documentation for assistance with configuring your respective stack:

    - [LAMP Stack](/docs/websites/lamp/)
    - [LEMP Stack](/docs/websites/lemp/)

- In addition, this guide assumes that you have already deployed a NodeBalancer and have configured it with two or more back-end Linodes that make connections on port 80/HTTP. We recommend that you first verify that your NodeBalancer is configured correctly, prior to introducing the complexities of an encrypted connection over SSL. If you would like assistance with setting up a basic NodeBalancer configuration, please review the following documentation:

   - [Getting Started with NodeBalancers](/docs/platform/nodebalancer/getting-started-with-nodebalancers)
   - [NodeBalancer Reference Guide](/docs/platform/nodebalancer/nodebalancer-reference-guide)

    {: .note}
> This guide has been written with the assumption that you are logged in as the root user and that you will not need to prepend commands with ``sudo``.

## Install OpenSSL

1.  Issue the following commands to update the system and install the required packages for OpenSSL.

    Debian/Ubuntu users:

        apt-get update
        apt-get upgrade
        apt-get install openssl
        mkdir /etc/ssl/localcerts

    CentOS/Fedora users:

        yum install openssl
        mkdir /etc/ssl/localcerts

## Create a Certificate Signing Request (CSR)

1.  Issue the following commands to generate a CSR for the domain that you would like to configure with SSL. Be sure to change `www.example.com` to reflect the fully qualified domain name (subdomain.domainname.com) of the site you'll be using SSL with. Leave the challenge password blank. We entered 365 for the days parameter to the command, as we would be paying for one year of SSL certificate verification from a commercial certificate authority (CA).

        cd /etc/ssl/localcerts

        openssl req -new -newkey rsa:2048 -nodes -days 365 -keyout www.example.com.key -out www.example.com.csr


    The following are the values we entered for our example certificate. Note that you can ignore the extra attributes.

        Generating a 2048 bit RSA private key
        ......................................................++++++
        ....++++++
        writing new private key to 'www.mydomain.com.key'
        -----
        You are about to be asked to enter information that will be incorporated
        into your certificate request.
        What you are about to enter is what is called a Distinguished Name or a DN.
        While many fields await input, you can leave some blank.
        For some fields there will be a default value.
        If you enter '.', the selected field will be left blank.
        -----
        Country name (2 letter code) [AU]: US
        State or Province name (full name) [Some-State]: New Jersey
        Locality name (eg, city) []: Absecon
        Organization name (eg, company) [Internet Widgits Pty Ltd]: MyDomain, LLC
        Organizational unit name (eg, section) []: Web Services
        Common name (eg, YOUR name) []: www.example.com
        Email address []: support@mydomain.com

        Please enter the following 'extra' attributes
        that will be sent with your certificate request:
        A challenge password []:
        An optional company name []:




2.  A `certificate signing request` file, ending with `.csr`, will be generated and placed in `/etc/ssl/localcerts`. An example of what this file will look like can be found below (yours will be unique):

        -----BEGIN CERTIFICATE REQUEST-----
        MIICpDCCAYwCAQAwRTELMAkGA1UEBhMCQVUxEzARBgNVBAgMClNvbWUtU3RhdGUx
        ITAfBgNVBAoMGEludGVybmV0IFdpZGdpdHMgUHR5IEx0ZDCCASIwDQYJKoZIhvcN
        AQEBBQADggEPADCCAQoCggEBAOGpH/RP26JljSy1Dbt/R6zU5V/cWQd8CMKwzUba
        ................................................................
        kaYVdWJ5+BXNe5AQursBYcXoo1/cl4aSbVV2XxRtNWZmpuvNCtt0iAvWyQypTNp0
        7+eFgy625DXD7n3pScFDPb/RXaawku1EB+vpG1lpwhr+bU+8mtqa/wEPC2IVzNba
        lEObO2p9I7nZZpPXc05KA+034Rc4JFoABq0j2HuxlF2tL/U/EqjWB5ksOy96c7BL
        hofUVA2XXBs=
        -----END CERTIFICATE REQUEST-----

3.  In addition, a key file ending with `.key`, will be generated and placed in `/etc/ssl/localcerts`. Execute the following command to protect the key:

        chmod 400 /etc/ssl/localcerts/www.mydomain.com.key 

    An example of what this file will look like can be found below (yours will be unique):

        -----BEGIN PRIVATE KEY-----
        MIIEvQIBADANBgkqhkiG9w0BAQEFAASCBKcwggSjAgEAAoIBAQDhqR/0T9uiZY0s
        tQ27f0es1OVf3FkHfAjCsM1G2uMtGadRAFQN7lsa+W0W0tzfeJGSk4tqDanOPeJU
        3jm/Udxy18DSl2xYKhJAF8YL50UPN6Yih1p+XPIEBqKjAEn+p7BgH/R7vehZQh+z
        ................................................................
        ZegL7vs+//1jBJy3h/dcFNl7Pgiv7UlsxXhFw7aZAoGATUW7pWP1osmMFTshW6xo
        qSdRwPnDjilI9r9SEEwlcssGIYReIUfRuXnaaPLudKDeZ3GZ0kjXfbsWFOnwLyAE
        pNaMF47bTIFES5Ytqhp4rEYe5Hxn2VePrGJp/j7tAIzTXeV3IC6ICkEueKpKS2Dl
        xHtX/Rl40JHhTCiGK5eIR3E=
        -----END PRIVATE KEY----

### Submit your CSR to a Certificate Authority

<<<<<<< HEAD
1.  You may now submit the contents of this file to a commercial SSL provider (Certificate Authority) for signing. Typically, they will provide you with a field to paste the contents of your CSR file into, somewhere on their website. The following is a list of well known commercial SSL vendors, provided for your convenience:
=======
4.  You may now submit the contents of this file to a commercial SSL provider (CA) for signing. Typically, a CA will provide you with a field in which to paste the contents of your CSR file somewhere on their website. The following is a list of well-known commercial SSL vendors, provided for your convenience:
>>>>>>> 5984b2af

    - [Verisign](https://www.verisign.com/)
    - [Thawte](https://www.thawte.com/)
    - [Globalsign](https://www.globalsign.com/en/)
    - [Comodo](https://www.comodo.com/)

      {:.note}
     > 
     > There are many vendors, including some listed above, that provide free SSL certificates. However, free SSL certificates typically have shorter expiration dates and less features.

2.  Once this request has been submitted, you will receive a commercially signed SSL certificate file, which will look similar to the following (yours will be unique):

        -----BEGIN CERTIFICATE-----
        MIIFSzCCBDOgAwIBAgIQVjCXC0bF9U8FypJOnL9cuDANBgkqhkiG9w0BAQsFADCB
        kDELMAkGA1UEBhMCR0IxGzAZBgNVBAgTEkdyZWF0ZXIgTWFuY2hlc3RlcjEQMA4G
        A1UEBxMHU2FsZm9yZDEaMBgGA1UEChMRQ09NT0RPIENBIExpbWl0ZWQxNjA0BgNV
        ................................................................
        RWieiEDSZqbtZRPBaGooDJ5QbdHqUanvoVzf1aB1S5RrJB5qH/UG6WbTZ07rFfsn
        age7UPo4ZwheAtpO2mhcYypBG1zln4cvxVBAcrnaa1GWwKjgwXUr5k2Pv7BXWEex
        ncHG3hwHHwhiEz6ukC2mqxA+D3KILiywgHgWcumnpeCEUQgDzy0Fz2Ip/kR/1Fkv
        DCQzME2NkT1ZdW8fdz+Y
        -----END CERTIFICATE-----

3.  Save this file as `/etc/ssl/localcerts/www.mydomain.com.crt`. Restrict permissions on file:

        chmod 400 /etc/ssl/localcerts/www.mydomain.com.crt

### Preparing a Chained SSL Certificate

<<<<<<< HEAD
1.  You may receive several files ending with `.crt`. In this case, they are collectively refereed to as a `chained SSL certificate` and must be concatenated into one file in order to provide full support with most browsers. The following example uses a chained SSL certificate that was signed by Comodo, but other vendors are perfectly reputable as well. Enter the following command to do this:
=======
7.  In some cases, CAs have not submitted a Trusted Root CA Certificate to some or all browser vendors. As a result of this, an end-user will need to *chain* his roots for certificates to be trusted by web browsers. If you receive several files from your CA ending with `.crt`(collectively referred to as a `chained SSL certificate`), they must be linked into one file, in a specific order, to provide full support with most browsers. The following example uses a chained SSL certificate that was signed by Comodo (other vendors are reputable as well). Enter the following command to prepare you chained SSL certificate:
>>>>>>> 5984b2af

        cat example_com.crt COMODORSADomainValidationSecureServerCA.crt  COMODORSAAddTrustCA.crt AddTrustExternalCARoot.crt > www.mydomain.com.crt 

    The contents of the resulting file will appear similar to the following (yours will be unique):

        -----BEGIN CERTIFICATE-----
        MIIFSzCCBDOgAwIBAgIQVjCXC0bF9U8FypJOnL9cuDANBgkqhkiG9w0BAQsFADCB
        ................................................................
        ncHG3hwHHwhiEz6ukC2mqxA+D3KILiywgHgWcumnpeCEUQgDzy0Fz2Ip/kR/1Fkv
        DCQzME2NkT1ZdW8fdz+Y
        -----END CERTIFICATE-----
        -----BEGIN CERTIFICATE-----
        MIIGCDCCA/CgAwIBAgIQKy5u6tl1NmwUim7bo3yMBzANBgkqhkiG9w0BAQwFADCB
        ................................................................
        j4rBYKEMrltDR5FL1ZoXX/nUh8HCjLfn4g8wGTeGrODcQgPmlKidrv0PJFGUzpII
        -----END CERTIFICATE-----
        -----BEGIN CERTIFICATE-----
        ZFRydXN0IEV4dGVybmFsIFRUUCBOZXR3b3JrMSIwIAYDVQQDExlBZGRUcnVzdCBF
        ................................................................
        Uspzgb8c8+a4bmYRBbMelC1/kZWSWfFMzqORcUx8Rww7Cxn2obFshj5cqsQugsv5
        -----END CERTIFICATE-----
        -----BEGIN CERTIFICATE-----
        MIIENjCCAx6gAwIBAgIBATANBgkqhkiG9w0BAQUFADBvMQswCQYDVQQGEwJTRTEU
        ................................................................
        6wwCURQtjr0W4MHfRnXnJK3s9EK0hZNwEGe6nQY1ShjTK3rMUUKhemPR5ruhxSvC
        -----END CERTIFICATE-----

<<<<<<< HEAD
2.  If you have concatenated a chained SSL certificate, save this file as `/etc/ssl/localcerts/www.mydomain.com.crt`. Restrict permission on the file:
=======
The chart below breaks this down a bit more clearly:
  
| Certificate Type:          | Issued to:                              | Issued by:                              |
|----------------------------|-----------------------------------------|-----------------------------------------|
| End-user Certificate       | example.com                             | Comodo LLC                              |
| Intermediate Certificate 1 | Comodo LLC                              | COMODORSADomainValidationSecureServerCA |
| Intermediate Certificate 2 | COMODORSADomainValidationSecureServerCA | COMODORSAAddTrustCA                     |
| Root certificate           | COMODORSAAddTrustCA                     | AddTrustExternalCARoot                  |
>>>>>>> 5984b2af


8.  If you sequence a chained SSL certificate, save this file as `/etc/ssl/localcerts/www.mydomain.com.crt`. Then execute the following command to protect the signed certificate:

        chmod 400 /etc/ssl/localcerts/www.mydomain.com.crt


    {: .note }
    > 
<<<<<<< HEAD
    > It recommended to save all of your `.crt` and `.key` files in an offsite location, optionally in a password protected archive.
=======
    > Saving all  your `.crt` and `.key` files in a secure, offsite archive file with password-protected access is a prudent idea. By doing so, you can recover them later if neccessary.
>>>>>>> 5984b2af

## Installing the SSL Certificate and Private Key on your NodeBalancer

### Create a configuration profile for Port 443 on your Nodebalancer


### Certificate and Private Key

1.  Go to your NodeBalancer's configuration page. If you select the HTTPS protocol, the **Certificate** and **Private Key** fields will appear.

    [![The NodeBalancer SSL Certificate Fields.](/docs/assets/nodebalancer-ssl-cert.png)](/docs/assets/nodebalancer-ssl-cert.png)

2.  Copy the contents of your SSL certificate into the **Certificate** field. If you have linked multiple segments of a chained certificate, be sure to copy all of its contents into the text field, appearing one after another.

3.  Copy your unpassphrased private key into the **Private Key** field.

4.  On your NodeBalancer `Configurations` page, select `Create Configuration` to configure each port/protocol that you would like to use, i.e. `80` and `443`.

5.  Under `Edit Configuration,`  Once selected, fill out the values in the fields as shown below:
 
    - **Port**                    443
    - **Protocol**                HTTPS
    - **Algorithm**               Round Robin
    - **Session Stickiness**      None
    - **Certificate**             < Insert your signed SSL Certificate >
    - **Private Key**             < Insert your Private Key >
    - **Health Check Type**       HTTP Valid Status
    - **Check Interval**          5
    - **Check Timeout**           3
    - **Check Attempts**          2
    - **Check HTTP Path**         /

    Then, select **`Save Changes`**. 

6.  Add as many nodes as you require for the port configuration by selecting **`Add Node`**. Once selected, fill out the values in the fields, like so:

    - **Label**                   < Backend Linode 1 >
    - **Address**                 < xxx.xxx.xxx.xxx:80 >
    - **Weight**                  100
    - **Mode**                    Accept

    {: .note }
    > 
    > In the section labelled **`Address`**,  you will need to replace `xxx.xxx.xxx.xxx` with the specific private IP address that has been provisioned for that particular Linode, followed by a colon (:) and `80`. This is because SSL terminates at the NodeBalancer.

    Then, select **`Save Changes`**.


## Configuring your Web Server with a 301 Redirect

### Configuring your vhost file for the Apache Webserver.

1.  Enable `mod_rewrite` so that you can redirect all traffic back to the NodeBalancer over port 443/HTTPS:

        a2enmod rewrite
     
    Or, you can load the module manually by appending the following to your Apache configuration file:

        LoadModule rewrite_module modules/mod_rewrite.so

    {:.caution}
    > Depending on selected distro, Debian or a Redhat, this file will be located in one of the following locations:
    >
    >     /etc/apache2/apache2.conf
    >
    >     /etc/httpd/httpd.conf

<<<<<<< HEAD
2.  Edit the Apache virtual host configuration file to establish the rewrite rules necessary to redirect all incoming traffic from port 80/HTTP, back to the NodeBalancer on port 443/HTTPS:
=======
2.  Next, edit the Apache vhost configuration file to establish the rewrite rules necessary to redirect all incoming traffic from port 80/HTTP back to the NodeBalancer on port 443/HTTPS:
>>>>>>> 5984b2af

    {: .file-excerpt }
        /etc/apache2/sites-available/example.com.conf
    :   ~~~ apache
        <VirtualHost *:80>
          
            ...
          
             RewriteEngine    On
             RewriteCond      %{HTTP:X-Forwarded-Proto} !https
             RewriteRule      ^.*$ https://%{SERVER_NAME}%{REQUEST_URI} [L,R=301,NE]
             LogLevel alert rewrite:trace4  # Adjust log verbosity as required. ex. 1-8
         </VirtualHost>
        ~~~

    {: .note}
    >   The rewrite configuration shown above is specific to Apache 2.4 or later. This means that logging gets recorded to Apache's `error.log` file. To view only the records specific to `mod_rewrite`, you can pipe the log file through grep: ` tail -f error_log|fgrep '[rewrite:'`. If you are using Apache 2.2, then you will need to replace the `LogLevel alert rewrite:trace` directive with the following command:

    {: .file-excerpt }
        /etc/apache2/sites-available/example.com.conf
    :   ~~~ apache2
    
            ...
            
             RewriteLog       /var/log/apache2/rewrite.log
             RewriteLogLevel  5  # Adjust log verbosity as required. ex. 1-9
        ~~~

    {: .caution}
    > On RHEL based distributions, change the `Rewritelog` path to `/var/log/httpd/rewrite.log`

3.  Create the RewriteLog as referenced from above:

     - Debian / Ubuntu

           touch /var/log/apache2/rewrite.log

     - CentOS

           touch /var/log/httpd/rewrite.log

### Configuring the Nginx Webserver.

<<<<<<< HEAD
4.  Edit the Nginx server block configuration file to establish the rewrite rules to redirect all incoming traffic from port 80/HTTP, back to the NodeBalancer on port 443/HTTPS:
=======
4.  Edit the Nginx vhost configuration file to establish the rewrite rules necessary in order to redirect all incoming traffic from port 80/HTTP back to the NodeBalancer on port 443/HTTPS:
>>>>>>> 5984b2af

    {: .file-excerpt }
    /etc/nginx/sites-available/example.com.conf
    :   ~~~ nginx
        server {
            listen   80;
            server_name example.com;
            access_log /var/log/nginx/access.log;
            error_log /var/log/nginx/error.log;
            proxy_set_header X-Forwarded-Proto $scheme;
            location / {
                root   /srv/www/example.com/public_html;
                index  index.html index.htm;
                if ($http_x_forwarded_proto = "http") {
                    rewrite  ^/(.*)$  https://example.com/$1 permanent;
                    }           
                }
            }
        ~~~

<<<<<<< HEAD
## Tips for Troubleshooting

- If you have difficulty getting the redirect to work properly or would like to see detailed information about how your SSL certificate is configured, you may wish to utilize the [Qualys online SSL Server Test](https://www.ssllabs.com/ssltest/)

- Every time that you make changes to your web server's document root file or other configuration files, be sure to reload the server:
=======
5. Your configuration should now be complete. After reloading your web server, all requests made to your website that are not sent to port 443 should be redirected back to your Nodebalancer on a secure connection with SSL/TLS.

## Tips for Troubleshooting

- Every time you make changes to your webserver's virtual host configuration file or other configuration files, be sure to reload the server:
 
    #### For Apache:
        service apache2 reload
        service httpd reload
        systemctl restart apache2.service
        systemctl restart httpd.service
    
    #### For Nginx:
        service nginx reload
        systemctl restart nginx.service
>>>>>>> 5984b2af

- If you end up having difficulty getting the redirect to work properly or would like to see detailed information about how your SSL certificate is configured, you can use the following tool from Qualys:

  [Qualys online SSL Server Test](https://www.ssllabs.com/ssltest/)

- When testing behind a load balancer, using curl with the `-I` or `-L` flags can be very helpful when debugging:
     
        curl -I example.com
        curl -L example.com

{: .note}
    >   The `-I` (or `--head`) option will fetch the HTTP-header only. The `-L` (or `--location`) option will detect and display if the server indicates that the requested page has moved to a different location. This option will make curl repeat the request at the new location. If used together with `-I`, headers from all requested pages will be displayed. This is particularly useful if your rewrite rules have managed to create an infinite loop and your web page does not load. Check out the man pages for curl for more info.<|MERGE_RESOLUTION|>--- conflicted
+++ resolved
@@ -5,33 +5,21 @@
 description: 'Forcing all connections to use SSL with NodeBalancers.'
 keywords: 'Linode,NodeBalancer,SSL,redirect'
 license: '[CC BY-ND 3.0](http://creativecommons.org/licenses/by-nd/3.0/us/)'
-modified: Monday, May 18th, 2015
+modified: Monday, August 31st, 2015
 modified_by:
   name: Joel Kruger
-published: 'Monday, May 25th, 2015'
+published: Monday, August 31st, 2015
 title: Forcing SSL connections with Nodebalancers
 ---
 
-<<<<<<< HEAD
 The following guide will help you  obtain a valid, commercially signed SSL certificate, and install it on your NodeBalancer. This guide provides step-by-step instructions for configuring a NodeBalancer to redirect all web connections, using SSL, over port 443/HTTPS. Instructions will be provided to configure this with both the Apache and Nginx servers on Debian and Redhat based distributions.
 
 
 {: .note }
 > 
-=======
-The following documentation will assist you with obtaining a valid, commercially signed SSL certificate and then installing it on your NodeBalancer. This guide provides step-by-step instructions for configuring a NodeBalancer that will redirect all web connections, using SSL, over port 443/HTTPS. Instructions will be provided to configure this with both the Apache and Nginx servers on Debian and Redhat based distributions.
-
-{: .note }
-> 
-> Please note that commercial SSL certificates require a unique IP address for each certificate. As a result, you will only be able to host one SSL-enabled website per NodeBalancer.
-
- {: .note }
- > 
->>>>>>> 5984b2af
 > Throughout this guide we will offer several suggested values for specific configuration settings, some of these values will be set by default. These settings are shown in the guide as a reference and you may need to modify them to suit your application accordingly.
 
-Prerequisites
----------------
+## Prerequisites
 
 - When first configuring back-end Linodes, you should set them up according to the instructions in our [Getting Started](/docs/getting-started) guide. In addition, we recommend that you implement security precautions. For assistance with this, please see our documentation: [Securing Your Server](https://linode.com/docs/security/securing-your-server)
 
@@ -135,11 +123,7 @@
 
 ### Submit your CSR to a Certificate Authority
 
-<<<<<<< HEAD
 1.  You may now submit the contents of this file to a commercial SSL provider (Certificate Authority) for signing. Typically, they will provide you with a field to paste the contents of your CSR file into, somewhere on their website. The following is a list of well known commercial SSL vendors, provided for your convenience:
-=======
-4.  You may now submit the contents of this file to a commercial SSL provider (CA) for signing. Typically, a CA will provide you with a field in which to paste the contents of your CSR file somewhere on their website. The following is a list of well-known commercial SSL vendors, provided for your convenience:
->>>>>>> 5984b2af
 
     - [Verisign](https://www.verisign.com/)
     - [Thawte](https://www.thawte.com/)
@@ -169,11 +153,7 @@
 
 ### Preparing a Chained SSL Certificate
 
-<<<<<<< HEAD
-1.  You may receive several files ending with `.crt`. In this case, they are collectively refereed to as a `chained SSL certificate` and must be concatenated into one file in order to provide full support with most browsers. The following example uses a chained SSL certificate that was signed by Comodo, but other vendors are perfectly reputable as well. Enter the following command to do this:
-=======
-7.  In some cases, CAs have not submitted a Trusted Root CA Certificate to some or all browser vendors. As a result of this, an end-user will need to *chain* his roots for certificates to be trusted by web browsers. If you receive several files from your CA ending with `.crt`(collectively referred to as a `chained SSL certificate`), they must be linked into one file, in a specific order, to provide full support with most browsers. The following example uses a chained SSL certificate that was signed by Comodo (other vendors are reputable as well). Enter the following command to prepare you chained SSL certificate:
->>>>>>> 5984b2af
+1.  In some cases, CAs have not submitted a Trusted Root CA Certificate to some or all browser vendors. As a result of this, an end-user will need to *chain* his roots for certificates to be trusted by web browsers. If you receive several files from your CA ending with `.crt`(collectively referred to as a `chained SSL certificate`), they must be linked into one file, in a specific order, to provide full support with most browsers. The following example uses a chained SSL certificate that was signed by Comodo (other vendors are reputable as well). Enter the following command to prepare your chained SSL certificate:
 
         cat example_com.crt COMODORSADomainValidationSecureServerCA.crt  COMODORSAAddTrustCA.crt AddTrustExternalCARoot.crt > www.mydomain.com.crt 
 
@@ -201,32 +181,27 @@
         6wwCURQtjr0W4MHfRnXnJK3s9EK0hZNwEGe6nQY1ShjTK3rMUUKhemPR5ruhxSvC
         -----END CERTIFICATE-----
 
-<<<<<<< HEAD
-2.  If you have concatenated a chained SSL certificate, save this file as `/etc/ssl/localcerts/www.mydomain.com.crt`. Restrict permission on the file:
-=======
-The chart below breaks this down a bit more clearly:
-  
-| Certificate Type:          | Issued to:                              | Issued by:                              |
-|----------------------------|-----------------------------------------|-----------------------------------------|
-| End-user Certificate       | example.com                             | Comodo LLC                              |
-| Intermediate Certificate 1 | Comodo LLC                              | COMODORSADomainValidationSecureServerCA |
-| Intermediate Certificate 2 | COMODORSADomainValidationSecureServerCA | COMODORSAAddTrustCA                     |
-| Root certificate           | COMODORSAAddTrustCA                     | AddTrustExternalCARoot                  |
->>>>>>> 5984b2af
-
-
-8.  If you sequence a chained SSL certificate, save this file as `/etc/ssl/localcerts/www.mydomain.com.crt`. Then execute the following command to protect the signed certificate:
+
+    The chart below breaks this down a bit more clearly:
+
+    {: .table .table-striped }
+    | Certificate Type:          | Issued to:                              | Issued by:                              |
+    |----------------------------|:----------------------------------------|:----------------------------------------|
+    | End-user Certificate       | example.com                             | Comodo LLC                              |
+    | Intermediate Certificate 1 | Comodo LLC                              | COMODORSADomainValidationSecureServerCA |
+    | Intermediate Certificate 2 | COMODORSADomainValidationSecureServerCA | COMODORSAAddTrustCA                     |
+    | Root certificate           | COMODORSAAddTrustCA                     | AddTrustExternalCARoot                  |
+
+
+
+2.  Restrict permissions on the chained certificate file:
 
         chmod 400 /etc/ssl/localcerts/www.mydomain.com.crt
 
 
     {: .note }
     > 
-<<<<<<< HEAD
-    > It recommended to save all of your `.crt` and `.key` files in an offsite location, optionally in a password protected archive.
-=======
-    > Saving all  your `.crt` and `.key` files in a secure, offsite archive file with password-protected access is a prudent idea. By doing so, you can recover them later if neccessary.
->>>>>>> 5984b2af
+    > We recommend saving all of your `.crt` and `.key` files in an offsite location, optionally in a password protected archive.
 
 ## Installing the SSL Certificate and Private Key on your NodeBalancer
 
@@ -294,14 +269,10 @@
     >
     >     /etc/httpd/httpd.conf
 
-<<<<<<< HEAD
 2.  Edit the Apache virtual host configuration file to establish the rewrite rules necessary to redirect all incoming traffic from port 80/HTTP, back to the NodeBalancer on port 443/HTTPS:
-=======
-2.  Next, edit the Apache vhost configuration file to establish the rewrite rules necessary to redirect all incoming traffic from port 80/HTTP back to the NodeBalancer on port 443/HTTPS:
->>>>>>> 5984b2af
 
     {: .file-excerpt }
-        /etc/apache2/sites-available/example.com.conf
+    /etc/apache2/sites-available/example.com.conf
     :   ~~~ apache
         <VirtualHost *:80>
           
@@ -314,11 +285,14 @@
          </VirtualHost>
         ~~~
 
-    {: .note}
-    >   The rewrite configuration shown above is specific to Apache 2.4 or later. This means that logging gets recorded to Apache's `error.log` file. To view only the records specific to `mod_rewrite`, you can pipe the log file through grep: ` tail -f error_log|fgrep '[rewrite:'`. If you are using Apache 2.2, then you will need to replace the `LogLevel alert rewrite:trace` directive with the following command:
+    The rewrite configuration shown above is specific to Apache 2.4 or later. This means that logging gets recorded to Apache's `error.log` file. To view only the records specific to `mod_rewrite`, you can pipe the log file through grep:
+    
+        tail -f error_log|fgrep '[rewrite:'
+
+    If you are using Apache 2.2, then you will need to replace the `LogLevel alert rewrite:trace` directive with the following:
 
     {: .file-excerpt }
-        /etc/apache2/sites-available/example.com.conf
+    /etc/apache2/sites-available/example.com.conf
     :   ~~~ apache2
     
             ...
@@ -342,11 +316,7 @@
 
 ### Configuring the Nginx Webserver.
 
-<<<<<<< HEAD
-4.  Edit the Nginx server block configuration file to establish the rewrite rules to redirect all incoming traffic from port 80/HTTP, back to the NodeBalancer on port 443/HTTPS:
-=======
-4.  Edit the Nginx vhost configuration file to establish the rewrite rules necessary in order to redirect all incoming traffic from port 80/HTTP back to the NodeBalancer on port 443/HTTPS:
->>>>>>> 5984b2af
+1.  Edit the Nginx server block configuration file to establish the rewrite rules to redirect all incoming traffic from port 80/HTTP, back to the NodeBalancer on port 443/HTTPS:
 
     {: .file-excerpt }
     /etc/nginx/sites-available/example.com.conf
@@ -367,38 +337,31 @@
             }
         ~~~
 
-<<<<<<< HEAD
+2. Your configuration should now be complete. After reloading your web server, all requests made to your website that are not sent to port 443 should be redirected back to your Nodebalancer on a secure connection with SSL/TLS.
+
 ## Tips for Troubleshooting
 
 - If you have difficulty getting the redirect to work properly or would like to see detailed information about how your SSL certificate is configured, you may wish to utilize the [Qualys online SSL Server Test](https://www.ssllabs.com/ssltest/)
 
 - Every time that you make changes to your web server's document root file or other configuration files, be sure to reload the server:
-=======
-5. Your configuration should now be complete. After reloading your web server, all requests made to your website that are not sent to port 443 should be redirected back to your Nodebalancer on a secure connection with SSL/TLS.
-
-## Tips for Troubleshooting
-
-- Every time you make changes to your webserver's virtual host configuration file or other configuration files, be sure to reload the server:
  
-    #### For Apache:
-        service apache2 reload
-        service httpd reload
-        systemctl restart apache2.service
-        systemctl restart httpd.service
+- For Apache:
+
+      service apache2 reload
+      service httpd reload
+      systemctl restart httpd.service
     
-    #### For Nginx:
-        service nginx reload
-        systemctl restart nginx.service
->>>>>>> 5984b2af
-
-- If you end up having difficulty getting the redirect to work properly or would like to see detailed information about how your SSL certificate is configured, you can use the following tool from Qualys:
-
-  [Qualys online SSL Server Test](https://www.ssllabs.com/ssltest/)
+- For Nginx:
+
+      service nginx reload
+      systemctl restart nginx.service
+
+
+
 
 - When testing behind a load balancer, using curl with the `-I` or `-L` flags can be very helpful when debugging:
      
         curl -I example.com
         curl -L example.com
 
-{: .note}
-    >   The `-I` (or `--head`) option will fetch the HTTP-header only. The `-L` (or `--location`) option will detect and display if the server indicates that the requested page has moved to a different location. This option will make curl repeat the request at the new location. If used together with `-I`, headers from all requested pages will be displayed. This is particularly useful if your rewrite rules have managed to create an infinite loop and your web page does not load. Check out the man pages for curl for more info.+  The `-I` or `--head` options will fetch the HTTP-header only. The `-L` or `--location` option will detect and display if the server indicates that the requested page has moved to a different location. This option will make curl repeat the request at the new location. If used together with `-I`, headers from all requested pages will be displayed. This is particularly useful if your rewrite rules have managed to create an infinite loop and your web page does not load. Check out the man pages for curl for more info.