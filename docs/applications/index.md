---
title:  Applications
license: '[CC BY-ND 3.0](http://creativecommons.org/licenses/by-nd/3.0/us/)'
modified: Monday, August 4th, 2014
modified_by:
  name: Alex Fornuto
categories:
 - remote-desktop
 - chef
<<<<<<< HEAD
 - puppet
=======
 - ansible
>>>>>>> 879ff932
 - voip
 - cloud-storage
 - containers
 - game-servers
 - media-servers
 - salt
 - messaging
 - development
 - configuration-management
 - project-management
---<|MERGE_RESOLUTION|>--- conflicted
+++ resolved
@@ -7,11 +7,8 @@
 categories:
  - remote-desktop
  - chef
-<<<<<<< HEAD
  - puppet
-=======
  - ansible
->>>>>>> 879ff932
  - voip
  - cloud-storage
  - containers
