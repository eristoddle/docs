--- conflicted
+++ resolved
@@ -219,16 +219,10 @@
 
 As an example, we'll use Ansible to turn a freshly created Linode server into a web server, configured with Apache, MySQL, and PHP, ready to serve up dynamic sites and configured with the proper users and permissions. For brevity we won't handle all of the features and configuration that might normally be involved, but will cover enough to get you started.
 
-
-<<<<<<< HEAD
-{: .caution}
-> The following playbooks are for learning purposes only, and will NOT result in a hardened or secure server. Use them to learn from, but do not use them for production instances!
-=======
   {: .caution}
   > The following playbooks are for learning purposes only, and will NOT result in a hardened or secure server. Use them to learn from, but do not use them for production instances!
 
 ### Prerequisites
->>>>>>> 1599dcd0
 
 - This example will assume a brand new Ubuntu 14.04 LTS server, without any additional configuration already done to the box. The very first order of business will be to add in our public encryption keys so that we can connect without supplying passwords.
 
