---
author:
  name: Linode Community
  email: docs@linode.com
contributor:
  name: Jack Wallen
  link: https://twitter.com/jlwallen
description: 'An introduction to using Docker, containers, and dockerfiles on your Linode.'
keywords: 'docker,container,dockerfile'
license: '[CC BY-ND 4.0](https://creativecommons.org/licenses/by-nd/4.0)'
modified: Wednesday, June 28, 2017
modified_by:
  name: Linode
published: 'Wednesday, June 28, 2017'
title: 'An Introduction to Docker'
external_resources:
 - '[Docker Docs](http://docs.docker.com/)'
 - '[Docker Try it Tutorial](https://www.docker.com/tryit/)'
 - '[Docker Hub](https://hub.docker.com/)'
---

## What is Docker?

Docker is a tool that enables you to create, deploy, and manage lightweight, stand-alone packages that contain everything needed to run an application (code, libraries, runtime, system settings, and dependencies). These packages are called containers. 

Each container is deployed with its own CPU, memory, block I/O, and network resources, all without having to depend upon an individual kernel and operating system. While it may be easiest to compare Docker and virtual machines, they differ in the way they share or dedicate resources.

Containers help expand your Linode's functionality in a number of ways. For example, you can deploy multiple instances of nginx with multiple stagings (such as development and production). Unlike deploying multiple virtual machines, the deployed containers will not tax your Linode's resources.

## Docker Images

Each Docker container is created from an image. You pull images from a Docker registry (such as the official [Docker Hub](https://hub.docker.com/)) and use them to build containers. A single image can create numerous containers. For example, you could use the latest nginx image to deploy a webserver container for:

*  Web dev ops
*  Testing
*  Production
*  Web applications

## Dockerfiles

A `dockerfile` is a text file that contains the necessary commands to assemble an image. Once a Dockerfile is written, the administrator uses the `docker build` command to create an image based on the commands within the file. The commands and information within the `dockerfile` can be configured to use specific software versions and dependencies to ensure consistent and stable deployments.

A Dockerfile uses the following commands for building the images:

<<<<<<< HEAD
*  **ADD** - copy files from a source on the host to the container's own filesystem at the set destination
*  **CMD** - execute a specific command within the container
*  **ENTRYPOINT** - set a default application to be used every time a container is created with the image
*  **ENV** - set environment variables
*  **EXPOSE** - expose a specific port to enable networking between the container and the outside world
*  **FROM** - define the base image used to start the build process
*  **MAINTAINER** - define the full name and email address of the image creator
*  **RUN** - central executing directive for Dockerfiles
*  **USER** - set the UID (the username) which is to run the container
*  **VOLUME** - enable access from the container to a directory on the host machine
*  **WORKDIR** - set the path where the command, defined with CMD, is to be executed
=======
*  **ADD** - copy files from a source on the host to the container's own filesystem at the set destination.
*  **CMD** - execute a specific command within the container.
*  **ENTRYPOINT** - set a default application to be used every time a container is created with the image.
*  **ENV** - set environment variables.
*  **EXPOSE** - expose a specific port to enable networking between the container and the outside world.
*  **FROM** - define the base image used to start the build process.
*  **MAINTAINER** - define the full name and email address of the image creator.
*  **RUN** - central executing directive for Dockerfiles.
*  **USER** - set the UID (the username) that will run the container.
*  **VOLUME** - enable access from the container to a directory on the host machine.
*  **WORKDIR** - set the path where the command, defined with CMD, is to be executed.
>>>>>>> d76351a7

Not every command must be used. Below is a working Dockerfile example, using only the `MAINTAINER`, `FROM`, and `RUN` commands:

{: .file }
dockerfile
:   ~~~ docker
    MAINTAINER NAME EMAIL
    FROM ubuntu:latest
    RUN apt-get -y update && apt-get -y upgrade && apt-get install -y build-essential
    ~~~

## Docker Swarm

Docker makes it easy to join servers together to form a cluster, called a Docker Swarm. Once you’ve created a Swarm manager, or *leader*, and attached nodes to the leader, you can scale out container deployment. The leader will automatically adapt the cluster by adding or removing tasks to maintain a desired state. 

A *node* is a single instance of the Docker engine that participates in the Swarm. You can run one or more nodes on a single Linode. The Swarm manager uses ingress load balancing to expose services that can be made available to the Swarm. Docker Swarm can also:

*  Check the health of your containers.
*  Launch a fixed set of containers from a single Docker image.
*  Scale the number of containers up or down (depending upon the current load).
*  Perform rolling updates across containers.
*  Provide redundancy and failover.
*  Add or subtract container iterations as demands change.

## Next Steps

<<<<<<< HEAD
*  Check the health of your containers
*  Launch a fixed set of containers from a single Docker image
*  Scale the number of containers up or down (depending upon the current load)
*  Perform rolling updates across containers
*  Provide redundancy and failover
*  Add or subtract container iterations as demands change

## Next Steps

=======
>>>>>>> d76351a7
To explore Docker further, visit our [Docker Quick Reference](docs/applications/containers/docker-quick-reference-cheat-sheet/), our guide on [deploying a Node.js web server](docs/applications/containers/node-js-web-server-deployed-within-docker/), or the Linode [How to install Docker and deploy a LAMP Stack](docs/applications/containers/how-to-install-docker-and-deploy-a-lamp-stack/) guide.<|MERGE_RESOLUTION|>--- conflicted
+++ resolved
@@ -42,19 +42,6 @@
 
 A Dockerfile uses the following commands for building the images:
 
-<<<<<<< HEAD
-*  **ADD** - copy files from a source on the host to the container's own filesystem at the set destination
-*  **CMD** - execute a specific command within the container
-*  **ENTRYPOINT** - set a default application to be used every time a container is created with the image
-*  **ENV** - set environment variables
-*  **EXPOSE** - expose a specific port to enable networking between the container and the outside world
-*  **FROM** - define the base image used to start the build process
-*  **MAINTAINER** - define the full name and email address of the image creator
-*  **RUN** - central executing directive for Dockerfiles
-*  **USER** - set the UID (the username) which is to run the container
-*  **VOLUME** - enable access from the container to a directory on the host machine
-*  **WORKDIR** - set the path where the command, defined with CMD, is to be executed
-=======
 *  **ADD** - copy files from a source on the host to the container's own filesystem at the set destination.
 *  **CMD** - execute a specific command within the container.
 *  **ENTRYPOINT** - set a default application to be used every time a container is created with the image.
@@ -66,7 +53,6 @@
 *  **USER** - set the UID (the username) that will run the container.
 *  **VOLUME** - enable access from the container to a directory on the host machine.
 *  **WORKDIR** - set the path where the command, defined with CMD, is to be executed.
->>>>>>> d76351a7
 
 Not every command must be used. Below is a working Dockerfile example, using only the `MAINTAINER`, `FROM`, and `RUN` commands:
 
@@ -93,16 +79,4 @@
 
 ## Next Steps
 
-<<<<<<< HEAD
-*  Check the health of your containers
-*  Launch a fixed set of containers from a single Docker image
-*  Scale the number of containers up or down (depending upon the current load)
-*  Perform rolling updates across containers
-*  Provide redundancy and failover
-*  Add or subtract container iterations as demands change
-
-## Next Steps
-
-=======
->>>>>>> d76351a7
 To explore Docker further, visit our [Docker Quick Reference](docs/applications/containers/docker-quick-reference-cheat-sheet/), our guide on [deploying a Node.js web server](docs/applications/containers/node-js-web-server-deployed-within-docker/), or the Linode [How to install Docker and deploy a LAMP Stack](docs/applications/containers/how-to-install-docker-and-deploy-a-lamp-stack/) guide.