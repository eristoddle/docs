---
author:
  name: Linode
  email: docs@linode.com
description: 'An introduction to using git, managing git repositories, and gitolite.'
keywords: 'git,dvcs,vcs,scm,gitweb,gitolite,ubuntu,debian,arch,gentoo'
license: '[CC BY-ND 3.0](http://creativecommons.org/licenses/by-nd/3.0/us/)'
alias: ['linux-tools/version-control/git/']
modified: Tuesday, March 1, 2016
modified_by:
  name: Phil Zona
published: 'Friday, September 4th, 2009'
title: Git Source Control Management
---

Git is version control software, which is used to keep track of changes to a file or group of files. Version control is usually associated with source code, but can be used on any file type. For example, a technical document may be placed in version control in order to keep track of changes made to the document. Version control can also be applied to graphics. You can rollback to a previous version to keep track of the changes made on a particular file.

This document will provide rudimentary installation instructions as well as some basics for getting started. However, the way you use Git is entirely up to you.

## Installing Git

Git can be installed on a variety of operating systems. It can also be downloaded and compiled. However, it is recommended that you use your Linux distribution's repository installer as this is usually the most reliable installation method.

 {: .note }
>
> The steps in this guide are written using a non-root user. If you are logged in as root you will not need `sudo` for certain steps.

### Linux Installation

For Debian and Ubuntu systems, the command is as follows:

    sudo apt-get install git

For a CentOS system, the command is as follows:

    sudo yum install git

For a Fedora system, the command is as follows:

    sudo yum install git-core

For an Arch Linux system, the command is as follows:

    sudo pacman -Sy git 

For a Gentoo system, the command is as follows:

    sudo emerge ask --verbose dev-util/git

### Local System Installation

Git may also be installed on a local machine. The installation procedure for both Mac OS X and Windows operating systems is outlined below.

#### Mac OS X

There are different ways to install Git on OS X. This may be achieved by installing Homebrew or MacPorts before Git or by downloading the Git installer package. Regardless of the method you choose, make sure you verify which operating system version you are currently running.

##### Installing Git via Homebrew

1.  Go to the [Homebrew](http://brew.sh/) website.
2.  Copy and paste the command on that page, under **Install Homebrew** into a terminal window.

    ![Enter the install command.](/docs/assets/1624-Homebrew-01-resized.png)

3.  At the next prompt enter your password and hit **Return**.

    ![Enter your password.](/docs/assets/1580-Homebrew-02-resized.png)

4.  You will receive an installation successful message when complete.

    ![Enter your password.](/docs/assets/1626-Homebrew-03-resized.png)

5.  It is recommended that you install *Brew Doctor* to fix any errors before installing Git, using the command `brew doctor`. If any errors appear, they will be fixed, and you will see a message stating what was repaired.

    ![Install brew doctor.](/docs/assets/1627-Homebrew-04-resized.png)

6.  To update Homebrew, enter the following command:

        brew update

    ![Update Homebrew.](/docs/assets/1628-Homebrew-05-resized.png)

7.  To install Git with Homebrew, enter the following command:

        brew install git

##### Installing Git via MacPorts

1.  Go to [MacPorts](http://www.macports.org/) website.
2.  Click on the link for your operating system.
3.  Click on the file after it downloads to start the installer.
4.  Click on the **Continue** button to begin the install.

    ![Begin MacPort install.](/docs/assets/1586-MacPorts_1.png)

5.  Click on the **Agree** button to accept the license agreement.

    ![Agree to the license agreement.](/docs/assets/1589-MacPorts_4.png)

6.  To leave the default installation location click on the **Install** button or click the **Change Install Location** button to change the default location.

    ![Change default location.](/docs/assets/1590-MacPorts_5.png)

7.  Enter your password when prompted and click on the **Install Software** button.

    ![Enter your password.](/docs/assets/1591-MacPorts_6.png)

8.  After the install finishes, click the **Close** button to exit the installer.

    ![Click close to exit.](/docs/assets/1592-MacPorts_7.png)

9.  Open a terminal window.
10. To install Git use the following command:

        $ sudo port install git +svn +doc +bash_completion +gitweb

##### Installing Git via Package Installer

1.  Go to the [Git](http://git-scm.com/downloads) website and download the current installer for your operating system.
2.  Double click on the downloaded file to begin the install.
3.  Click on the **Continue** button to begin the install.

    ![Click on continue.](/docs/assets/1581-MacGit_1.png)

4.  Select **Install for all users of this computer** button and click **Continue** to begin the installation.

    ![Click on install for all users of this computer.](/docs/assets/1582-MacGit_2.png)

5.  Click **Install** to continue with the default location. If you need to change the installation location click **Change Install Location** button.

    ![Click on change install location.](/docs/assets/1583-MacGit_3.png)

6.  Enter your username and password and click **Install Software** to continue.

    ![Enter username and password and click install software.](/docs/assets/1584-MacGit_4.png)

7.  Click the **Close** button to exit the installer.

    ![Click close to exit.](/docs/assets/1585-MacGit_5.png)

#### Windows

To install Git on Windows you will need to download the installer from the [Git](http://git-scm.com/downloads) website:

1. Download the most current version for your operating system by double clicking on the package name.

    ![Click to download version for Windows.](/docs/assets/1595-Git-Win-01.png)

2.  Select **Run** to begin the installation.

    ![Click Run to start the installer.](/docs/assets/1596-Git-Win-02.png)

3.  Click **Yes** to continue.

    ![Click Yes to continue.](/docs/assets/1597-Git-Win-03.png)

4.  Click **Next** to continue.

    ![Click Next to continue.](/docs/assets/1598-Git-Win-04.png)

5.  Click **Next** to continue.

    ![Click Next to continue.](/docs/assets/1599-Git-Win-05.png)

6.  To accept the default location click on **Next**. If you need to change the installation folder, click on the **Browse** button and select a new location.

    ![Click Next for default or Browse to change.](/docs/assets/1600-Git-Win-06.png)

7.  To accept the default components to be installed click **Next**. Otherwise, select the additional components to be installed before clicking the **Next** button.

    ![Accept the default or select additional components.](/docs/assets/1601-Git-Win-07.png)

8.  Accept the default start menu folder by clicking **Next** or use **Browse** to select a new folder location.

    ![Select the start menu folder.](/docs/assets/1602-Git-Win-08.png)

9.  Keep the default line ending conversion by clicking **Next**. To change the default, choose one of the two other choices before clicking **Next**.

    ![Select line ending conversions.](/docs/assets/1603-Git-Win-09.png)

10. The program will now begin installing.

    ![Git is installing.](/docs/assets/1604-Git-Win-10.png)

11. Click **Finish** to exit the installer.

    ![Click Finish to exit.](/docs/assets/1605-Git-Win-11.png)

     {: .note }
    >
    > It is strongly recommended that you keep the default settings for line ending conversions. Changing from the default may result in formatting problems when viewed on your Linode.

12. Once you open Git you can select either **Create New**, **Clone Existing** or **Open Existing Repository**. In this example, create new repository was selected.

    ![Create New Repository.](/docs/assets/1606-Git-Win-12.png)

13. Enter a directory name or click on **Browse** to navigate to a directory.

    ![Directory for a new repository.](/docs/assets/1607-Git-Win-13.png)

14. A blank repository has been created.

    ![Blank repository.](/docs/assets/1608-Git-Win-14.png)

## Configuring Git

After the installation is complete, you will need to configure Git for first time use. There is a built-in tool called `git config` that obtains and sets configuration variables for how Git functions and appears. These configuration variables are located in three different places on a Linux system:

-   /etc/gitconfig file - stores the information for all system users and their respective repositories
-   ~/.gitconfig file - pertains to your user
-   .git/config - this is the configuration file of your current working repository.

For a Windows system, the `.gitconfig` file is located in the `$HOME` directory of the user's profile. The full path is `C:\Document and Settings\$USER` or `C:\Users\$USER`

After installing Git make sure your username and email address are set correctly. To verify, use the command:

    git config --list

<<<<<<< HEAD
If your name and email are not listed in the output, you may set them manually. Use the following command to set your `name`:

    git config --global user.name name 

Use the following command to set your email address, replacing `user@email.com`:

    git config --global user.email user@email.com

Set your default text editor with this command, replacing `editor-name`:
=======
If your name and email are not listed in the output, you may set them manually. Use the following command to set your name, replacing `name` with your name:

    git config --global user.name name

Use the following command to set your email address, replacing `user@email.com` with your email address:

    git config --global user.email user@email.com

Set your default text editor with the command, replacing `editor-name` with the text editor of your choice:
>>>>>>> d9b98114

    git config --global core.editor editor-name

Your output should show the information you entered. Sample output is below:

    MacBook-Pro:~ user$ git config --list
    user.name=user
    user.email=user@email.com
    core.editor=editor-name

## Working with the Repository

There are two ways to obtain a Git repository, either by importing or copying. If you have an existing project and you want to start using Git to keep track of its changes, you will need to run the command from the existing project's directory:

    git init

<<<<<<< HEAD
This will create a new subdirectory called `.git`. In order to start tracking changes made to this project, you will first want to add files to be tracked by using the following command, replacing `filename`:
=======
This will create a new subdirectory called `.git`. In order to start tracking changes made to this project, you will first use the following command, replacing `filename` with the name of the file you would like to track:
>>>>>>> d9b98114

    git add filename

After adding the files you wish to track, use the command:

    git commit

Enter the commit message using your favorite text editor, then save and quit to finish writing the commit. Alternatively, you can use `git commit -m "commit_message"` and hit enter, substituting your intended commit message for `commit_message`.

To copy an existing Git repository use the command:

    git clone

<<<<<<< HEAD
Just remember that every file will be copied when the git clone command is used. When using a URL, replace `URL` in the following command:

    git clone URL
=======
Remember that every file will be copied when the git clone command is used. When using a URL, use the following command, replacing `url` with the URL you wish to clone from:

    git clone url
>>>>>>> d9b98114

To check the status of the files within your repository use the command:

    git status

The status command will also display the status of your submodules. When this command is run it will tell you what branch you are on, and if any tracked files have been modified.

### Setup a Local Empty Repository

A newly created repository contains only the .git folder. For this example, we will use a repository named `practice`. Keep the naming convention simple e.g. lowercase, short names, etc. To create a new repository use the command:

    git init practice.git

If you already have a repository on your local machine and want to push it to your new Git server, replace `203.0.113.2` and use the command:

    git remote set-url origin git@203.0.113.2:practice.git

Now you should be able to push and pull files from your local PC to your Linode.

### Basic File Commands

The most basic commands you will need to know to start using Git are in the table below:

{: .table .table-striped }
| Command              | Description                                                                           | Example                        |
|:---------------------|:--------------------------------------------------------------------------------------|:-------------------------------|
| `git add`            | adds a file to a repository                                                           | `git add filename`           |
| `git rm`             | removes a file from a repository                                                      | `git rm filename`            |
| `git mv`             | moves or renames a tracked file, directory, or symlink                                | `git mv file_from file_to` |
<<<<<<< HEAD
| `git branch`         | lists all the local and remote branches                                               | `git branch branchname`     |
| `git commit`         | commits all staged objects                                                            | `git commit -m "updates"`     |
| `git pull`           | downloads all changes from the remote repo and merges them in a specified repo file   | `git pull repo refspec`    |
| `git push`           | publishes the changes to the remote repo                                              | `git push repo`              |
=======
| `git branch`         | lists all the local and remote branches                                               | `git branch branch_name`     |
| `git commit`         | commits all staged objects                                                            | N/A                            |
| `git pull`           | downloads all changes from the remote repo and merges them in a specified repository  | `git pull repository refspec`    |
| `git push`           | publishes the changes to the remote repository                                              | `git push remote_repository`              |
>>>>>>> d9b98114
| `git log`            | creates a log of all commits, includes: person, commit, date, time, and msg           | N/A                            |
| `gitk`               | displays a visual commit history in a graphical tool                                  | N/A                            |
| `git commit --amend` | replaces the latest commit in the current branch with a new commit, rewriting history | N/A                            |
|----------------------|---------------------------------------------------------------------------------------|--------------------------------|

<<<<<<< HEAD
Note: Refspec is used to configure which remote branch or branches should be used, and the local branch or branches should be named. Using the variables `name`, `source-branch`, and `destination-branch`, the syntax for refspec is as follows:

    git pull name source-branch:destiantion-branch
=======
{:.note}
>
> When using the `git pull` command, `refspec` is used to configure which remote branch or branches should be used, and how the local branch or branches should be named. The syntax is `git pull name source-branch:destination-branch`. 
>
> Remember to replace `name`, `source-branch`, and `destination-branch` with their respective values.
>>>>>>> d9b98114

### Branches

Branches are made up of individual code changes. For example, by default the main branch is called "master". The core idea is that branches are created for each feature, implementation, or bug fix. So to use a simplified example, the first or master branch is the trunk of the tree and each branch is a new iteration. In this example, there might be branches broken out by new feature names or specific bug fixes. Git can also be used to track document changes, as well as code.

The basic options used with the `git branch` command are listed below:

{: .table .table-striped}
| Option   | Description                          |
|:---------|:-------------------------------------|
| -r       | lists the remote branches            |
| -a       | shows both local and remote branches |
| -m       | renames an old branch                |
| -d       | deletes a branch                     |
| -r -d    | deletes a remote branch              |
|----------|--------------------------------------|

## Working with Remote Repositories

Remote repositories are hosted on a network or another location on the Internet. You can have several remote repositories. This section will provide some basics for working with remote repositories.

To view which remote servers are configured, use the command:

    git remote

This will display the short names of your remote repositories. If your repository was cloned, you will see a repository called `origin`. The default name origin comes from the cloned repository. To view more information about the remote repositories, use the command:

    git remote -v

Below are some basic commands for working with remote repositories:

{: .table .table-striped }
| Command                                   | Description                                                         |
|:------------------------------------------|:--------------------------------------------------------------------|
| `git remote add [remote-name] [url]`      | adds a new remote repository                                        |
| `git fetch [repository [refspec]]`        | gathers all the data from a remote project that you do not have yet |
| `git pull`                                | obtains and merges a remote branch into your current branch         |
| `git push [remote-name] [branch-name]`    | moves your data from your branch to your server                     |
| `git remote show [remote-name]`           | displays information about the remote you specified                 |
| `git remote rename [old-name] [new-name]` | renames a remote                                                    |
| `git remote rm [name]`                    | removes the remote you specified                                    |
|-------------------------------------------|---------------------------------------------------------------------|

## Installing Gitolite

1.  Gitolite works on top of Git, and allows access to remote users without having to give them shell access. Install Gitolite with the command:

        sudo apt-get install gitolite

2.  A Linux user needs to be created in order for Gitolite to manage its configuration. This Gitolite user works through Git so do not set a password. The command to create the git user is as follows:

        sudo adduser --system --group --disabled-password git

<<<<<<< HEAD
### Create SSH Keys
=======
### Create an SSH Keypair
>>>>>>> d9b98114

1.  If you have not already created SSH keys, you will need to do this now. The keys must be created on your local machine. In a terminal window enter the command:

        ssh-keygen -t rsa

2.  Accept the defaults and do not enter a password. The public key will need to be copied up to your Git server. Replace `username`, `203.0.113.2`, `location`, and `key-name`, then use the command:

        scp ~/.ssh/id_rsa.pub username@203.0.113.2:/location key-name

The location is where you copied your key. For example:

    scp ~/.ssh/id_rsa.pub git@203.0.113.2:/tmp/git.pub

The private key remains on your local system and should not be copied anywhere else.

For Windows users consult the [Windows Operating System](/docs/security/ssh-keys#sph_id8) section in our Public Key guide.

### Configure Gitolite

1.  Log in to your Git server with your normal user account. Replace `key-location` and enter the command:

<<<<<<< HEAD
        gl-setup /key-location/ 
=======
        gl-setup <key-location> 
>>>>>>> d9b98114

2.  Depending on your distribution you may see a warning about the `gitolite.rc` file. Press **enter** to continue.

    ![Enable SSH key.](/docs/assets/1609-gitolite-gl-setup.png)

3.  You will be prompted to enter a number to select a text editor. In this example option 2 was selected, which corresponds with **Nano**.

    ![Select a text editor.](/docs/assets/1611-select-txt-editor.png)

4.  The `gitolite.rc` file will now open in your preferred text editor. The default settings should be used, so exit the file to continue.

    ![Viewing the gitolite.rc file.](/docs/assets/1610-gitolite.rc.png)

### Adding Users 

#### Prerequisites

Before users may be added to any of your projects, you will need to clone the Gitolite information from your server to your local machine. Replace both `example-user` and `203.0.113.2` and enter the following command on your Git server:

    git clone example-user@203.0.113.2:gitolite-admin

This will create a new directory called `gitolite-admin`. Navigate to the newly created directory; if you run `ls` you will see two files inside `conf` and `keydir`. The keydir is the directory where the user keys are stored.

#### How to Add Users

<<<<<<< HEAD
In order to add a new user, you will need their name, email, and public key. For this example, the name `example-user` will be used. Replace each instance of `example-user` with your user name. The procedure is as follows:

1.  Copy the user's public key:

        cp /path/example-user/public/key.pub ~/gitolite-admin/keydir/example-user.pub

2.  Configure the user's name:

        git config --global user.name example-user

3.  Configure the user's email:

        git config --global user.email example-user@email.com
=======
In order to add a new user, you will need their name, email, and public key. For this example, the name `example_user` will be used. The procedure is as follows:

1.  Copy the user's public key:

        cp /path/<user>/public/key.pub ~/gitolite-admin/keydir/<example_user>.pub

2.  Configure the user's name:

        git config --global user.name <example_user>

3.  Configure the user's email:

        git config --global user.email <example_user@email.com>
>>>>>>> d9b98114

4.  Configure the text editor:

        git config --global core-editor editor-name

5.  Now add the user's public key:

<<<<<<< HEAD
        git add keydir/example-user.pub

6.  Commit the change:

        git commit -a -m "New user example-user added"
=======
        git add keydir/<example_user>.pub

6.  Commit the change:

        git commit -a -m "New user example_user added"
>>>>>>> d9b98114

7.  Finally push the changes up to the server:

        git push

## More Information

You may wish to consult the following resources for additional information on this topic. While these are provided in the hope that they will be useful, please note that we cannot vouch for the accuracy or timeliness of externally hosted materials.

- [Git on the Server - Gitolite](http://git-scm.com/book/en/Git-on-the-Server-Gitolite)
- [Refspec Information](http://git-scm.com/book/ch9-5.html)
- [Gitolite](http://gitolite.com/gitolite/glssh.html)
- [Gitolite Quick Install](http://gitolite.com/gitolite/qi.html)<|MERGE_RESOLUTION|>--- conflicted
+++ resolved
@@ -216,27 +216,15 @@
 
     git config --list
 
-<<<<<<< HEAD
-If your name and email are not listed in the output, you may set them manually. Use the following command to set your `name`:
-
-    git config --global user.name name 
-
-Use the following command to set your email address, replacing `user@email.com`:
-
-    git config --global user.email user@email.com
+If your name and email are not listed in the output, you may set them manually. Use the following command to set your name, replacing `name` with your name:
+
+    git config --global user.name name
+
+Use the following command to set your email address, replacing `user@example.com`:
+
+    git config --global user.email user@example.com
 
 Set your default text editor with this command, replacing `editor-name`:
-=======
-If your name and email are not listed in the output, you may set them manually. Use the following command to set your name, replacing `name` with your name:
-
-    git config --global user.name name
-
-Use the following command to set your email address, replacing `user@email.com` with your email address:
-
-    git config --global user.email user@email.com
-
-Set your default text editor with the command, replacing `editor-name` with the text editor of your choice:
->>>>>>> d9b98114
 
     git config --global core.editor editor-name
 
@@ -253,11 +241,7 @@
 
     git init
 
-<<<<<<< HEAD
-This will create a new subdirectory called `.git`. In order to start tracking changes made to this project, you will first want to add files to be tracked by using the following command, replacing `filename`:
-=======
-This will create a new subdirectory called `.git`. In order to start tracking changes made to this project, you will first use the following command, replacing `filename` with the name of the file you would like to track:
->>>>>>> d9b98114
+This will create a new subdirectory called `.git`. In order to start tracking changes made to this project, first add files to be tracked using the following command, replacing `filename`:
 
     git add filename
 
@@ -271,15 +255,9 @@
 
     git clone
 
-<<<<<<< HEAD
-Just remember that every file will be copied when the git clone command is used. When using a URL, replace `URL` in the following command:
-
-    git clone URL
-=======
 Remember that every file will be copied when the git clone command is used. When using a URL, use the following command, replacing `url` with the URL you wish to clone from:
 
     git clone url
->>>>>>> d9b98114
 
 To check the status of the files within your repository use the command:
 
@@ -309,33 +287,23 @@
 | `git add`            | adds a file to a repository                                                           | `git add filename`           |
 | `git rm`             | removes a file from a repository                                                      | `git rm filename`            |
 | `git mv`             | moves or renames a tracked file, directory, or symlink                                | `git mv file_from file_to` |
-<<<<<<< HEAD
 | `git branch`         | lists all the local and remote branches                                               | `git branch branchname`     |
 | `git commit`         | commits all staged objects                                                            | `git commit -m "updates"`     |
 | `git pull`           | downloads all changes from the remote repo and merges them in a specified repo file   | `git pull repo refspec`    |
 | `git push`           | publishes the changes to the remote repo                                              | `git push repo`              |
-=======
-| `git branch`         | lists all the local and remote branches                                               | `git branch branch_name`     |
-| `git commit`         | commits all staged objects                                                            | N/A                            |
-| `git pull`           | downloads all changes from the remote repo and merges them in a specified repository  | `git pull repository refspec`    |
-| `git push`           | publishes the changes to the remote repository                                              | `git push remote_repository`              |
->>>>>>> d9b98114
 | `git log`            | creates a log of all commits, includes: person, commit, date, time, and msg           | N/A                            |
 | `gitk`               | displays a visual commit history in a graphical tool                                  | N/A                            |
 | `git commit --amend` | replaces the latest commit in the current branch with a new commit, rewriting history | N/A                            |
 |----------------------|---------------------------------------------------------------------------------------|--------------------------------|
 
-<<<<<<< HEAD
-Note: Refspec is used to configure which remote branch or branches should be used, and the local branch or branches should be named. Using the variables `name`, `source-branch`, and `destination-branch`, the syntax for refspec is as follows:
-
-    git pull name source-branch:destiantion-branch
-=======
+
 {:.note}
 >
-> When using the `git pull` command, `refspec` is used to configure which remote branch or branches should be used, and how the local branch or branches should be named. The syntax is `git pull name source-branch:destination-branch`. 
+> When using the `git pull` command, `refspec` is used to configure which remote branch or branches should be used, and how the local branch or branches should be named. The syntax for refspec is:
+>
+>     git pull name source-branch:destination-branch
 >
 > Remember to replace `name`, `source-branch`, and `destination-branch` with their respective values.
->>>>>>> d9b98114
 
 ### Branches
 
@@ -389,11 +357,7 @@
 
         sudo adduser --system --group --disabled-password git
 
-<<<<<<< HEAD
 ### Create SSH Keys
-=======
-### Create an SSH Keypair
->>>>>>> d9b98114
 
 1.  If you have not already created SSH keys, you will need to do this now. The keys must be created on your local machine. In a terminal window enter the command:
 
@@ -415,11 +379,7 @@
 
 1.  Log in to your Git server with your normal user account. Replace `key-location` and enter the command:
 
-<<<<<<< HEAD
-        gl-setup /key-location/ 
-=======
-        gl-setup <key-location> 
->>>>>>> d9b98114
+        gl-setup key-location
 
 2.  Depending on your distribution you may see a warning about the `gitolite.rc` file. Press **enter** to continue.
 
@@ -445,7 +405,7 @@
 
 #### How to Add Users
 
-<<<<<<< HEAD
+
 In order to add a new user, you will need their name, email, and public key. For this example, the name `example-user` will be used. Replace each instance of `example-user` with your user name. The procedure is as follows:
 
 1.  Copy the user's public key:
@@ -459,21 +419,6 @@
 3.  Configure the user's email:
 
         git config --global user.email example-user@email.com
-=======
-In order to add a new user, you will need their name, email, and public key. For this example, the name `example_user` will be used. The procedure is as follows:
-
-1.  Copy the user's public key:
-
-        cp /path/<user>/public/key.pub ~/gitolite-admin/keydir/<example_user>.pub
-
-2.  Configure the user's name:
-
-        git config --global user.name <example_user>
-
-3.  Configure the user's email:
-
-        git config --global user.email <example_user@email.com>
->>>>>>> d9b98114
 
 4.  Configure the text editor:
 
@@ -481,19 +426,11 @@
 
 5.  Now add the user's public key:
 
-<<<<<<< HEAD
         git add keydir/example-user.pub
 
 6.  Commit the change:
 
         git commit -a -m "New user example-user added"
-=======
-        git add keydir/<example_user>.pub
-
-6.  Commit the change:
-
-        git commit -a -m "New user example_user added"
->>>>>>> d9b98114
 
 7.  Finally push the changes up to the server:
 
