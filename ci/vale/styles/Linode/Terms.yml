--- conflicted
+++ resolved
@@ -33,9 +33,6 @@
   yaml: YAML
   urls: URLs
   uris: URIs
-<<<<<<< HEAD
   markdown: Markdown
-=======
   Cuda: CUDA
-  gpu: GPU
->>>>>>> f24b416f
+  gpu: GPU